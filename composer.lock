--- conflicted
+++ resolved
@@ -4,13 +4,8 @@
         "Read more about it at https://getcomposer.org/doc/01-basic-usage.md#composer-lock-the-lock-file",
         "This file is @generated automatically"
     ],
-<<<<<<< HEAD
-    "hash": "495451716a25ead2383e1ce84c91c8b5",
+    "hash": "9396a2c9b8520c9a2c65fd5a88639122",
     "content-hash": "7a29f5f89d8a23ec75270d6dfcb13d2b",
-=======
-    "hash": "ca5abc72444d9608a35c39f9064c139b",
-    "content-hash": "8b66ed71ae9ca8cd0258c814615d624f",
->>>>>>> 47f66d3a
     "packages": [],
     "packages-dev": [
         {
@@ -651,18 +646,6 @@
         },
         {
             "name": "justinrainbow/json-schema",
-<<<<<<< HEAD
-            "version": "1.5.0",
-            "source": {
-                "type": "git",
-                "url": "https://github.com/justinrainbow/json-schema.git",
-                "reference": "a4bee9f4b344b66e0a0d96c7afae1e92edf385fe"
-            },
-            "dist": {
-                "type": "zip",
-                "url": "https://api.github.com/repos/justinrainbow/json-schema/zipball/a4bee9f4b344b66e0a0d96c7afae1e92edf385fe",
-                "reference": "a4bee9f4b344b66e0a0d96c7afae1e92edf385fe",
-=======
             "version": "v1.6.0",
             "source": {
                 "type": "git",
@@ -673,7 +656,6 @@
                 "type": "zip",
                 "url": "https://api.github.com/repos/justinrainbow/json-schema/zipball/f9e27c3e202faf14fd581ef41355d83bb4b7eb7d",
                 "reference": "f9e27c3e202faf14fd581ef41355d83bb4b7eb7d",
->>>>>>> 47f66d3a
                 "shasum": ""
             },
             "require": {
@@ -726,11 +708,7 @@
                 "json",
                 "schema"
             ],
-<<<<<<< HEAD
-            "time": "2015-09-08 22:28:04"
-=======
             "time": "2016-01-06 14:37:04"
->>>>>>> 47f66d3a
         },
         {
             "name": "kherge/version",
@@ -1575,16 +1553,16 @@
         },
         {
             "name": "phpunit/phpunit",
-            "version": "4.8.19",
+            "version": "4.8.21",
             "source": {
                 "type": "git",
                 "url": "https://github.com/sebastianbergmann/phpunit.git",
-                "reference": "b2caaf8947aba5e002d42126723e9d69795f32b4"
-            },
-            "dist": {
-                "type": "zip",
-                "url": "https://api.github.com/repos/sebastianbergmann/phpunit/zipball/b2caaf8947aba5e002d42126723e9d69795f32b4",
-                "reference": "b2caaf8947aba5e002d42126723e9d69795f32b4",
+                "reference": "ea76b17bced0500a28098626b84eda12dbcf119c"
+            },
+            "dist": {
+                "type": "zip",
+                "url": "https://api.github.com/repos/sebastianbergmann/phpunit/zipball/ea76b17bced0500a28098626b84eda12dbcf119c",
+                "reference": "ea76b17bced0500a28098626b84eda12dbcf119c",
                 "shasum": ""
             },
             "require": {
@@ -1643,7 +1621,7 @@
                 "testing",
                 "xunit"
             ],
-            "time": "2015-11-30 08:18:59"
+            "time": "2015-12-12 07:45:58"
         },
         {
             "name": "phpunit/phpunit-mock-objects",
@@ -1853,18 +1831,6 @@
         },
         {
             "name": "sebastian/diff",
-<<<<<<< HEAD
-            "version": "1.4.0",
-            "source": {
-                "type": "git",
-                "url": "https://github.com/sebastianbergmann/diff.git",
-                "reference": "2b0112e42c338afa9ad9dfeb94d66f6d84c2f828"
-            },
-            "dist": {
-                "type": "zip",
-                "url": "https://api.github.com/repos/sebastianbergmann/diff/zipball/2b0112e42c338afa9ad9dfeb94d66f6d84c2f828",
-                "reference": "2b0112e42c338afa9ad9dfeb94d66f6d84c2f828",
-=======
             "version": "1.4.1",
             "source": {
                 "type": "git",
@@ -1875,18 +1841,13 @@
                 "type": "zip",
                 "url": "https://api.github.com/repos/sebastianbergmann/diff/zipball/13edfd8706462032c2f52b4b862974dd46b71c9e",
                 "reference": "13edfd8706462032c2f52b4b862974dd46b71c9e",
->>>>>>> 47f66d3a
                 "shasum": ""
             },
             "require": {
                 "php": ">=5.3.3"
             },
             "require-dev": {
-<<<<<<< HEAD
-                "phpunit/phpunit": "~5"
-=======
                 "phpunit/phpunit": "~4.8"
->>>>>>> 47f66d3a
             },
             "type": "library",
             "extra": {
@@ -1918,11 +1879,7 @@
             "keywords": [
                 "diff"
             ],
-<<<<<<< HEAD
-            "time": "2015-12-06 07:21:36"
-=======
             "time": "2015-12-08 07:14:41"
->>>>>>> 47f66d3a
         },
         {
             "name": "sebastian/environment",
@@ -2227,18 +2184,6 @@
         },
         {
             "name": "symfony/config",
-<<<<<<< HEAD
-            "version": "v2.8.0",
-            "source": {
-                "type": "git",
-                "url": "https://github.com/symfony/config.git",
-                "reference": "f21c97aec1b5302d2dc0d17047ea8f4e4ff93aae"
-            },
-            "dist": {
-                "type": "zip",
-                "url": "https://api.github.com/repos/symfony/config/zipball/f21c97aec1b5302d2dc0d17047ea8f4e4ff93aae",
-                "reference": "f21c97aec1b5302d2dc0d17047ea8f4e4ff93aae",
-=======
             "version": "v2.8.1",
             "source": {
                 "type": "git",
@@ -2249,7 +2194,6 @@
                 "type": "zip",
                 "url": "https://api.github.com/repos/symfony/config/zipball/17d4b2e64ce1c6ba7caa040f14469b3c44d7f7d2",
                 "reference": "17d4b2e64ce1c6ba7caa040f14469b3c44d7f7d2",
->>>>>>> 47f66d3a
                 "shasum": ""
             },
             "require": {
@@ -2286,22 +2230,6 @@
             ],
             "description": "Symfony Config Component",
             "homepage": "https://symfony.com",
-<<<<<<< HEAD
-            "time": "2015-11-23 20:38:01"
-        },
-        {
-            "name": "symfony/console",
-            "version": "v2.8.0",
-            "source": {
-                "type": "git",
-                "url": "https://github.com/symfony/console.git",
-                "reference": "d232bfc100dfd32b18ccbcab4bcc8f28697b7e41"
-            },
-            "dist": {
-                "type": "zip",
-                "url": "https://api.github.com/repos/symfony/console/zipball/d232bfc100dfd32b18ccbcab4bcc8f28697b7e41",
-                "reference": "d232bfc100dfd32b18ccbcab4bcc8f28697b7e41",
-=======
             "time": "2015-12-26 13:37:56"
         },
         {
@@ -2316,7 +2244,6 @@
                 "type": "zip",
                 "url": "https://api.github.com/repos/symfony/console/zipball/2e06a5ccb19dcf9b89f1c6a677a39a8df773635a",
                 "reference": "2e06a5ccb19dcf9b89f1c6a677a39a8df773635a",
->>>>>>> 47f66d3a
                 "shasum": ""
             },
             "require": {
@@ -2363,19 +2290,11 @@
             ],
             "description": "Symfony Console Component",
             "homepage": "https://symfony.com",
-<<<<<<< HEAD
-            "time": "2015-11-30 12:35:10"
-        },
-        {
-            "name": "symfony/event-dispatcher",
-            "version": "v2.8.0",
-=======
             "time": "2015-12-22 10:25:57"
         },
         {
             "name": "symfony/event-dispatcher",
             "version": "v2.8.1",
->>>>>>> 47f66d3a
             "source": {
                 "type": "git",
                 "url": "https://github.com/symfony/event-dispatcher.git",
@@ -2435,18 +2354,6 @@
         },
         {
             "name": "symfony/filesystem",
-<<<<<<< HEAD
-            "version": "v3.0.0",
-            "source": {
-                "type": "git",
-                "url": "https://github.com/symfony/filesystem.git",
-                "reference": "692d98d813e4ef314b9c22775c86ddbeb0f44884"
-            },
-            "dist": {
-                "type": "zip",
-                "url": "https://api.github.com/repos/symfony/filesystem/zipball/692d98d813e4ef314b9c22775c86ddbeb0f44884",
-                "reference": "692d98d813e4ef314b9c22775c86ddbeb0f44884",
-=======
             "version": "v3.0.1",
             "source": {
                 "type": "git",
@@ -2457,7 +2364,6 @@
                 "type": "zip",
                 "url": "https://api.github.com/repos/symfony/filesystem/zipball/c2e59d11dccd135dc8f00ee97f34fe1de842e70c",
                 "reference": "c2e59d11dccd135dc8f00ee97f34fe1de842e70c",
->>>>>>> 47f66d3a
                 "shasum": ""
             },
             "require": {
@@ -2493,22 +2399,6 @@
             ],
             "description": "Symfony Filesystem Component",
             "homepage": "https://symfony.com",
-<<<<<<< HEAD
-            "time": "2015-11-23 10:41:47"
-        },
-        {
-            "name": "symfony/finder",
-            "version": "v2.8.0",
-            "source": {
-                "type": "git",
-                "url": "https://github.com/symfony/finder.git",
-                "reference": "ead9b07af4ba77b6507bee697396a5c79e633f08"
-            },
-            "dist": {
-                "type": "zip",
-                "url": "https://api.github.com/repos/symfony/finder/zipball/ead9b07af4ba77b6507bee697396a5c79e633f08",
-                "reference": "ead9b07af4ba77b6507bee697396a5c79e633f08",
-=======
             "time": "2015-12-22 10:39:06"
         },
         {
@@ -2523,7 +2413,6 @@
                 "type": "zip",
                 "url": "https://api.github.com/repos/symfony/finder/zipball/dd41ae57f4f737be271d944a0cc5f5f21203a7c6",
                 "reference": "dd41ae57f4f737be271d944a0cc5f5f21203a7c6",
->>>>>>> 47f66d3a
                 "shasum": ""
             },
             "require": {
@@ -2559,22 +2448,6 @@
             ],
             "description": "Symfony Finder Component",
             "homepage": "https://symfony.com",
-<<<<<<< HEAD
-            "time": "2015-10-30 20:15:42"
-        },
-        {
-            "name": "symfony/polyfill-mbstring",
-            "version": "v1.0.0",
-            "source": {
-                "type": "git",
-                "url": "https://github.com/symfony/polyfill-mbstring.git",
-                "reference": "0b6a8940385311a24e060ec1fe35680e17c74497"
-            },
-            "dist": {
-                "type": "zip",
-                "url": "https://api.github.com/repos/symfony/polyfill-mbstring/zipball/0b6a8940385311a24e060ec1fe35680e17c74497",
-                "reference": "0b6a8940385311a24e060ec1fe35680e17c74497",
-=======
             "time": "2015-12-05 11:09:21"
         },
         {
@@ -2589,18 +2462,14 @@
                 "type": "zip",
                 "url": "https://api.github.com/repos/symfony/polyfill-mbstring/zipball/49ff736bd5d41f45240cec77b44967d76e0c3d25",
                 "reference": "49ff736bd5d41f45240cec77b44967d76e0c3d25",
->>>>>>> 47f66d3a
                 "shasum": ""
             },
             "require": {
                 "php": ">=5.3.3"
             },
-<<<<<<< HEAD
-=======
             "suggest": {
                 "ext-mbstring": "For best performance"
             },
->>>>>>> 47f66d3a
             "type": "library",
             "extra": {
                 "branch-alias": {
@@ -2638,22 +2507,6 @@
                 "portable",
                 "shim"
             ],
-<<<<<<< HEAD
-            "time": "2015-11-04 20:28:58"
-        },
-        {
-            "name": "symfony/process",
-            "version": "v2.8.0",
-            "source": {
-                "type": "git",
-                "url": "https://github.com/symfony/process.git",
-                "reference": "1b988a88e3551102f3c2d9e1d47a18c3a78d6312"
-            },
-            "dist": {
-                "type": "zip",
-                "url": "https://api.github.com/repos/symfony/process/zipball/1b988a88e3551102f3c2d9e1d47a18c3a78d6312",
-                "reference": "1b988a88e3551102f3c2d9e1d47a18c3a78d6312",
-=======
             "time": "2015-11-20 09:19:13"
         },
         {
@@ -2668,7 +2521,6 @@
                 "type": "zip",
                 "url": "https://api.github.com/repos/symfony/process/zipball/62c254438b5040bc2217156e1570cf2206e8540c",
                 "reference": "62c254438b5040bc2217156e1570cf2206e8540c",
->>>>>>> 47f66d3a
                 "shasum": ""
             },
             "require": {
@@ -2704,19 +2556,11 @@
             ],
             "description": "Symfony Process Component",
             "homepage": "https://symfony.com",
-<<<<<<< HEAD
-            "time": "2015-11-30 12:35:10"
-        },
-        {
-            "name": "symfony/stopwatch",
-            "version": "v2.8.0",
-=======
             "time": "2015-12-23 11:03:46"
         },
         {
             "name": "symfony/stopwatch",
             "version": "v2.8.1",
->>>>>>> 47f66d3a
             "source": {
                 "type": "git",
                 "url": "https://github.com/symfony/stopwatch.git",
@@ -2765,18 +2609,6 @@
         },
         {
             "name": "symfony/translation",
-<<<<<<< HEAD
-            "version": "v3.0.0",
-            "source": {
-                "type": "git",
-                "url": "https://github.com/symfony/translation.git",
-                "reference": "7f14717150a7445f8475864d1235875dd04061fb"
-            },
-            "dist": {
-                "type": "zip",
-                "url": "https://api.github.com/repos/symfony/translation/zipball/7f14717150a7445f8475864d1235875dd04061fb",
-                "reference": "7f14717150a7445f8475864d1235875dd04061fb",
-=======
             "version": "v3.0.1",
             "source": {
                 "type": "git",
@@ -2787,7 +2619,6 @@
                 "type": "zip",
                 "url": "https://api.github.com/repos/symfony/translation/zipball/dff0867826a7068d673801b7522f8e2634016ef9",
                 "reference": "dff0867826a7068d673801b7522f8e2634016ef9",
->>>>>>> 47f66d3a
                 "shasum": ""
             },
             "require": {
@@ -2838,22 +2669,6 @@
             ],
             "description": "Symfony Translation Component",
             "homepage": "https://symfony.com",
-<<<<<<< HEAD
-            "time": "2015-11-18 13:48:51"
-        },
-        {
-            "name": "symfony/validator",
-            "version": "v2.8.0",
-            "source": {
-                "type": "git",
-                "url": "https://github.com/symfony/validator.git",
-                "reference": "8c42b96f5b23f0642c1a518addafcef8077154a2"
-            },
-            "dist": {
-                "type": "zip",
-                "url": "https://api.github.com/repos/symfony/validator/zipball/8c42b96f5b23f0642c1a518addafcef8077154a2",
-                "reference": "8c42b96f5b23f0642c1a518addafcef8077154a2",
-=======
             "time": "2015-12-05 17:45:07"
         },
         {
@@ -2868,7 +2683,6 @@
                 "type": "zip",
                 "url": "https://api.github.com/repos/symfony/validator/zipball/ab56537745fe90066e23275f3dd8a002ff4e2c25",
                 "reference": "ab56537745fe90066e23275f3dd8a002ff4e2c25",
->>>>>>> 47f66d3a
                 "shasum": ""
             },
             "require": {
@@ -2927,22 +2741,6 @@
             ],
             "description": "Symfony Validator Component",
             "homepage": "https://symfony.com",
-<<<<<<< HEAD
-            "time": "2015-11-20 14:39:26"
-        },
-        {
-            "name": "symfony/yaml",
-            "version": "v3.0.0",
-            "source": {
-                "type": "git",
-                "url": "https://github.com/symfony/yaml.git",
-                "reference": "177a015cb0e19ff4a49e0e2e2c5fc1c1bee07002"
-            },
-            "dist": {
-                "type": "zip",
-                "url": "https://api.github.com/repos/symfony/yaml/zipball/177a015cb0e19ff4a49e0e2e2c5fc1c1bee07002",
-                "reference": "177a015cb0e19ff4a49e0e2e2c5fc1c1bee07002",
-=======
             "time": "2015-12-26 13:37:56"
         },
         {
@@ -2957,7 +2755,6 @@
                 "type": "zip",
                 "url": "https://api.github.com/repos/symfony/yaml/zipball/3df409958a646dad2bc5046c3fb671ee24a1a691",
                 "reference": "3df409958a646dad2bc5046c3fb671ee24a1a691",
->>>>>>> 47f66d3a
                 "shasum": ""
             },
             "require": {
@@ -2993,11 +2790,7 @@
             ],
             "description": "Symfony Yaml Component",
             "homepage": "https://symfony.com",
-<<<<<<< HEAD
-            "time": "2015-11-30 12:36:17"
-=======
             "time": "2015-12-26 13:39:53"
->>>>>>> 47f66d3a
         },
         {
             "name": "twig/twig",
