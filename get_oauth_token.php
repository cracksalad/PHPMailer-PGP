--- conflicted
+++ resolved
@@ -27,7 +27,6 @@
  * * Set the script address as the app's redirect URL
  * If no refresh token is obtained when running this file,
  * revoke access to your app and run the script again.
- * PHP Version 5.4
  */
 
 if (!isset($_GET['code']) && !isset($_GET['provider'])) {
@@ -46,7 +45,6 @@
 
 session_start();
 
-<<<<<<< HEAD
 $providerName = '';
 
 if (array_key_exists('provider', $_GET)) {
@@ -70,25 +68,6 @@
     '{YOUR_APP_SECRET}',
     $redirectUri,
     'offline'
-=======
-//If this automatic URL doesn't work, set it yourself manually
-$redirectUri = isset($_SERVER['HTTPS']) ? 'https://' : 'http://' . $_SERVER['HTTP_HOST'] . $_SERVER['PHP_SELF'];
-//$redirectUri = 'http://localhost/phpmailer/get_oauth_token.php';
-
-//These details obtained are by setting up app in Google developer console.
-$clientId = 'RANDOMCHARS-----duv1n2.apps.googleusercontent.com';
-$clientSecret = 'RANDOMCHARS-----lGyjPcRtvP';
-
-//Set Redirect URI in Developer Console as [https/http]://<yourdomain>/<folder>/get_oauth_token.php
-$provider = new League\OAuth2\Client\Provider\Google(
-    [
-        'clientId' => $clientId,
-        'clientSecret' => $clientSecret,
-        'redirectUri' => $redirectUri,
-        'scopes' => ['https://mail.google.com/'],
-        'accessType' => 'offline'
-    ]
->>>>>>> 14e8ef03
 );
 
 if (!isset($_GET['code'])) {
@@ -109,21 +88,18 @@
     unset($_SESSION['provider']);
 
     // Try to get an access token (using the authorization code grant)
-<<<<<<< HEAD
     $token = $provider->getAccessToken('authorization_code', array(
         'code' => $_GET['code']
     ));
 
     // Use this to interact with an API on the users behalf
     echo 'Token: ' . $token->getToken() . '<br>';
-=======
     $token = $provider->getAccessToken(
         'authorization_code',
         [
             'code' => $_GET['code']
         ]
     );
->>>>>>> 14e8ef03
 
     // Use this to get a new access token if the old one expires
     echo 'Refresh Token: ' . $token->getRefreshToken() . '<br>';
