--- conflicted
+++ resolved
@@ -18,12 +18,9 @@
 * Add Bulgarian translation (Thanks to @mialy)
 * Add Armenian translation (Thanks to Hrayr Grigoryan)
 * Add Slovenian translation (Thanks to Klemen Tušar)
-<<<<<<< HEAD
-* Fix incorrect MIME structure when using S/MIME signing and isMail() (#372)
-=======
 * More efficient word wrapping
 * Add support for S/MIME signing with additional CA certificate (thanks to @IgitBuh)
->>>>>>> 3e3617d2
+* Fix incorrect MIME structure when using S/MIME signing and isMail() (#372)
 
 ## Version 5.2.9 (Sept 25th 2014)
 * **Important: The autoloader is no longer autoloaded by the PHPMailer class**
