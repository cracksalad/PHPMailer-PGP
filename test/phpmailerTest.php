<?php
/**
 * PHPMailer - PHP email transport unit tests.
<<<<<<< HEAD
 *
 * PHP version 5.5
 * @package PHPMailer
 * @author Marcus Bointon <phpmailer@synchromedia.co.uk>
 * @author Andy Prevost
 * @copyright 2012 - 2016 Marcus Bointon
 * @copyright 2004 - 2009 Andy Prevost
 * @license http://www.gnu.org/copyleft/lesser.html GNU Lesser General Public License
=======
 *
 * PHP version 5.5
 *
 * @package   PHPMailer
 * @author    Marcus Bointon <phpmailer@synchromedia.co.uk>
 * @author    Andy Prevost
 * @copyright 2012 - 2016 Marcus Bointon
 * @copyright 2004 - 2009 Andy Prevost
 * @license   http://www.gnu.org/copyleft/lesser.html GNU Lesser General Public License
>>>>>>> a2300734
 */

namespace PHPMailer\PHPMailer;

/**
 * PHPMailer - PHP email transport unit test class.
 */
class PHPMailerTest extends \PHPUnit_Framework_TestCase
{
    /**
     * Holds the phpmailer instance.
<<<<<<< HEAD
     * @private
=======
     *
>>>>>>> a2300734
     * @var PHPMailer
     */
    public $Mail;

    /**
     * Holds the SMTP mail host.
     *
     * @var string
     */
    public $Host = '';

    /**
     * Holds the change log.
     *
     * @var string[]
     */
    public $ChangeLog = [];

    /**
     * Holds the note log.
     *
     * @var string[]
     */
    public $NoteLog = [];

    /**
     * Default include path
<<<<<<< HEAD
=======
     *
>>>>>>> a2300734
     * @var string
     */
    public $INCLUDE_DIR = '..';

    /**
     * PIDs of any processes we need to kill
<<<<<<< HEAD
     * @var array
     * @access private
=======
     *
     * @var array
>>>>>>> a2300734
     */
    private $pids = [];

    /**
     * Run before each test is started.
     */
    public function setUp()
    {
        $this->INCLUDE_DIR = dirname(__DIR__); //Default to the dir above the test dir, i.e. the project home dir
        if (file_exists($this->INCLUDE_DIR . '/test/testbootstrap.php')) {
            include $this->INCLUDE_DIR . '/test/testbootstrap.php'; //Overrides go in here
        }
        $this->Mail = new PHPMailer;
        $this->Mail->SMTPDebug = 3; //Full debug output
        $this->Mail->Priority = 3;
        $this->Mail->Encoding = '8bit';
        $this->Mail->CharSet = 'iso-8859-1';
        if (array_key_exists('mail_from', $_REQUEST)) {
            $this->Mail->From = $_REQUEST['mail_from'];
        } else {
            $this->Mail->From = 'unit_test@phpmailer.example.com';
        }
        $this->Mail->FromName = 'Unit Tester';
        $this->Mail->Sender = '';
        $this->Mail->Subject = 'Unit Test';
        $this->Mail->Body = '';
        $this->Mail->AltBody = '';
        $this->Mail->WordWrap = 0;
        if (array_key_exists('mail_host', $_REQUEST)) {
            $this->Mail->Host = $_REQUEST['mail_host'];
        } else {
            $this->Mail->Host = 'mail.example.com';
        }
        if (array_key_exists('mail_port', $_REQUEST)) {
            $this->Mail->Port = $_REQUEST['mail_port'];
        } else {
            $this->Mail->Port = 25;
        }
        $this->Mail->Helo = 'localhost.localdomain';
        $this->Mail->SMTPAuth = false;
        $this->Mail->Username = '';
        $this->Mail->Password = '';
        $this->Mail->addReplyTo('no_reply@phpmailer.example.com', 'Reply Guy');
        $this->Mail->Sender = 'unit_test@phpmailer.example.com';
        if (strlen($this->Mail->Host) > 0) {
            $this->Mail->Mailer = 'smtp';
        } else {
            $this->Mail->Mailer = 'mail';
        }
        if (array_key_exists('mail_to', $_REQUEST)) {
            $this->setAddress($_REQUEST['mail_to'], 'Test User', 'to');
        }
        if (array_key_exists('mail_cc', $_REQUEST) and strlen($_REQUEST['mail_cc']) > 0) {
            $this->setAddress($_REQUEST['mail_cc'], 'Carbon User', 'cc');
        }
    }

    /**
     * Run after each test is completed.
     */
    public function tearDown()
    {
        // Clean global variables
        $this->Mail = null;
        $this->ChangeLog = [];
        $this->NoteLog = [];

        foreach ($this->pids as $pid) {
            $p = escapeshellarg($pid);
            shell_exec("ps $p && kill -TERM $p");
        }
    }


    /**
     * Build the body of the message in the appropriate format.
     */
    public function buildBody()
    {
        $this->checkChanges();

        // Determine line endings for message
        if ('text/html' == $this->Mail->ContentType || strlen($this->Mail->AltBody) > 0) {
            $eol = "<br>\r\n";
            $bullet_start = '<li>';
            $bullet_end = "</li>\r\n";
            $list_start = "<ul>\r\n";
            $list_end = "</ul>\r\n";
        } else {
            $eol = "\r\n";
            $bullet_start = ' - ';
            $bullet_end = "\r\n";
            $list_start = '';
            $list_end = '';
        }

        $ReportBody = '';

        $ReportBody .= '---------------------' . $eol;
        $ReportBody .= 'Unit Test Information' . $eol;
        $ReportBody .= '---------------------' . $eol;
        $ReportBody .= 'phpmailer version: ' . PHPMailer::VERSION . $eol;
        $ReportBody .= 'Content Type: ' . $this->Mail->ContentType . $eol;
        $ReportBody .= 'CharSet: ' . $this->Mail->CharSet . $eol;

        if (strlen($this->Mail->Host) > 0) {
            $ReportBody .= 'Host: ' . $this->Mail->Host . $eol;
        }

        // If attachments then create an attachment list
        $attachments = $this->Mail->getAttachments();
        if (count($attachments) > 0) {
            $ReportBody .= 'Attachments:' . $eol;
            $ReportBody .= $list_start;
            foreach ($attachments as $attachment) {
                $ReportBody .= $bullet_start . 'Name: ' . $attachment[1] . ', ';
                $ReportBody .= 'Encoding: ' . $attachment[3] . ', ';
                $ReportBody .= 'Type: ' . $attachment[4] . $bullet_end;
            }
            $ReportBody .= $list_end . $eol;
        }

        // If there are changes then list them
        if (count($this->ChangeLog) > 0) {
            $ReportBody .= 'Changes' . $eol;
            $ReportBody .= '-------' . $eol;

            $ReportBody .= $list_start;
            for ($i = 0; $i < count($this->ChangeLog); $i++) {
                $ReportBody .= $bullet_start . $this->ChangeLog[$i][0] . ' was changed to [' .
                    $this->ChangeLog[$i][1] . ']' . $bullet_end;
            }
            $ReportBody .= $list_end . $eol . $eol;
        }

        // If there are notes then list them
        if (count($this->NoteLog) > 0) {
            $ReportBody .= 'Notes' . $eol;
            $ReportBody .= '-----' . $eol;

            $ReportBody .= $list_start;
            for ($i = 0; $i < count($this->NoteLog); $i++) {
                $ReportBody .= $bullet_start . $this->NoteLog[$i] . $bullet_end;
            }
            $ReportBody .= $list_end;
        }

        // Re-attach the original body
        $this->Mail->Body .= $eol . $ReportBody;
    }

    /**
     * Check which default settings have been changed for the report.
     */
    public function checkChanges()
    {
        if (3 != $this->Mail->Priority) {
            $this->addChange('Priority', $this->Mail->Priority);
        }
        if ('8bit' != $this->Mail->Encoding) {
            $this->addChange('Encoding', $this->Mail->Encoding);
        }
        if ('iso-8859-1' != $this->Mail->CharSet) {
            $this->addChange('CharSet', $this->Mail->CharSet);
        }
        if ('' != $this->Mail->Sender) {
            $this->addChange('Sender', $this->Mail->Sender);
        }
        if (0 != $this->Mail->WordWrap) {
            $this->addChange('WordWrap', $this->Mail->WordWrap);
        }
        if ('mail' != $this->Mail->Mailer) {
            $this->addChange('Mailer', $this->Mail->Mailer);
        }
        if (25 != $this->Mail->Port) {
            $this->addChange('Port', $this->Mail->Port);
        }
        if ('localhost.localdomain' != $this->Mail->Helo) {
            $this->addChange('Helo', $this->Mail->Helo);
        }
        if ($this->Mail->SMTPAuth) {
            $this->addChange('SMTPAuth', 'true');
        }
    }

    /**
     * Add a changelog entry.
     *
     * @param string $sName
     * @param string $sNewValue
     */
    public function addChange($sName, $sNewValue)
    {
        $this->ChangeLog[] = [$sName, $sNewValue];
    }

    /**
     * Adds a simple note to the message.
     *
     * @param string $sValue
     */
    public function addNote($sValue)
    {
        $this->NoteLog[] = $sValue;
    }

    /**
     * Adds all of the addresses
     *
     * @param string $sAddress
     * @param string $sName
     * @param string $sType
     *
     * @return boolean
     */
    public function setAddress($sAddress, $sName = '', $sType = 'to')
    {
        switch ($sType) {
            case 'to':
                return $this->Mail->addAddress($sAddress, $sName);
            case 'cc':
                return $this->Mail->addCC($sAddress, $sName);
            case 'bcc':
                return $this->Mail->addBCC($sAddress, $sName);
        }
        return false;
    }

    /**
     * Check that we have loaded default test params.
     * Pretty much everything will fail due to unset recipient if this is not done.
     */
    public function testBootstrap()
    {
        $this->assertTrue(
            file_exists($this->INCLUDE_DIR . '/test/testbootstrap.php'),
            'Test config params missing - copy testbootstrap.php to testbootstrap-dist.php and change as appropriate'
        );
    }

    /**
     * Test CRAM-MD5 authentication.
     * Needs a connection to a server that supports this auth mechanism, so commented out by default
     */
    public function testAuthCRAMMD5()
    {
        $this->Mail->Host = 'hostname';
        $this->Mail->Port = 587;
        $this->Mail->SMTPAuth = true;
        $this->Mail->SMTPSecure = 'tls';
        $this->Mail->AuthType = 'CRAM-MD5';
        $this->Mail->Username = 'username';
        $this->Mail->Password = 'password';
        $this->Mail->Body = 'Test body';
        $this->Mail->Subject .= ': Auth CRAM-MD5';
        $this->Mail->From = 'from@example.com';
        $this->Mail->Sender = 'from@example.com';
        $this->Mail->clearAllRecipients();
        $this->Mail->addAddress('user@example.com');
        //$this->assertTrue($this->mail->send(), $this->mail->ErrorInfo);
    }

    /**
     * Test email address validation.
     * Test addresses obtained from http://isemail.info
     * Some failing cases commented out that are apparently up for debate!
     */
    public function testValidate()
    {
        $validaddresses = [
            'first@iana.org',
            'first.last@iana.org',
            '1234567890123456789012345678901234567890123456789012345678901234@iana.org',
            '"first\"last"@iana.org',
            '"first@last"@iana.org',
            '"first\last"@iana.org',
            'first.last@[12.34.56.78]',
            'first.last@[IPv6:::12.34.56.78]',
            'first.last@[IPv6:1111:2222:3333::4444:12.34.56.78]',
            'first.last@[IPv6:1111:2222:3333:4444:5555:6666:12.34.56.78]',
            'first.last@[IPv6:::1111:2222:3333:4444:5555:6666]',
            'first.last@[IPv6:1111:2222:3333::4444:5555:6666]',
            'first.last@[IPv6:1111:2222:3333:4444:5555:6666::]',
            'first.last@[IPv6:1111:2222:3333:4444:5555:6666:7777:8888]',
            'first.last@x23456789012345678901234567890123456789012345678901234567890123.iana.org',
            'first.last@3com.com',
            'first.last@123.iana.org',
            '"first\last"@iana.org',
            'first.last@[IPv6:1111:2222:3333::4444:5555:12.34.56.78]',
            'first.last@[IPv6:1111:2222:3333::4444:5555:6666:7777]',
            'first.last@example.123',
            'first.last@com',
            '"Abc\@def"@iana.org',
            '"Fred\ Bloggs"@iana.org',
            '"Joe.\Blow"@iana.org',
            '"Abc@def"@iana.org',
            'user+mailbox@iana.org',
            'customer/department=shipping@iana.org',
            '$A12345@iana.org',
            '!def!xyz%abc@iana.org',
            '_somename@iana.org',
            'dclo@us.ibm.com',
            'peter.piper@iana.org',
            '"Doug \"Ace\" L."@iana.org',
            'test@iana.org',
            'TEST@iana.org',
            '1234567890@iana.org',
            'test+test@iana.org',
            'test-test@iana.org',
            't*est@iana.org',
            '+1~1+@iana.org',
            '{_test_}@iana.org',
            '"[[ test ]]"@iana.org',
            'test.test@iana.org',
            '"test.test"@iana.org',
            'test."test"@iana.org',
            '"test@test"@iana.org',
            'test@123.123.123.x123',
            'test@123.123.123.123',
            'test@[123.123.123.123]',
            'test@example.iana.org',
            'test@example.example.iana.org',
            '"test\test"@iana.org',
            'test@example',
            '"test\blah"@iana.org',
            '"test\blah"@iana.org',
            '"test\"blah"@iana.org',
            'customer/department@iana.org',
            '_Yosemite.Sam@iana.org',
            '~@iana.org',
            '"Austin@Powers"@iana.org',
            'Ima.Fool@iana.org',
            '"Ima.Fool"@iana.org',
            '"Ima Fool"@iana.org',
            '"first"."last"@iana.org',
            '"first".middle."last"@iana.org',
            '"first".last@iana.org',
            'first."last"@iana.org',
            '"first"."middle"."last"@iana.org',
            '"first.middle"."last"@iana.org',
            '"first.middle.last"@iana.org',
            '"first..last"@iana.org',
            '"first\"last"@iana.org',
            'first."mid\dle"."last"@iana.org',
            '"test blah"@iana.org',
            '(foo)cal(bar)@(baz)iamcal.com(quux)',
            'cal@iamcal(woo).(yay)com',
            'cal(woo(yay)hoopla)@iamcal.com',
            'cal(foo\@bar)@iamcal.com',
            'cal(foo\)bar)@iamcal.com',
            'first().last@iana.org',
            'pete(his account)@silly.test(his host)',
            'c@(Chris\'s host.)public.example',
            'jdoe@machine(comment). example',
            '1234 @ local(blah) .machine .example',
            'first(abc.def).last@iana.org',
            'first(a"bc.def).last@iana.org',
            'first.(")middle.last(")@iana.org',
            'first(abc\(def)@iana.org',
            'first.last@x(1234567890123456789012345678901234567890123456789012345678901234567890).com',
            'a(a(b(c)d(e(f))g)h(i)j)@iana.org',
            'name.lastname@domain.com',
            'a@b',
            'a@bar.com',
            'aaa@[123.123.123.123]',
            'a@bar',
            'a-b@bar.com',
            '+@b.c',
            '+@b.com',
            'a@b.co-foo.uk',
            '"hello my name is"@stutter.com',
            '"Test \"Fail\" Ing"@iana.org',
            'valid@about.museum',
            'shaitan@my-domain.thisisminekthx',
            'foobar@192.168.0.1',
            '"Joe\Blow"@iana.org',
            'HM2Kinsists@(that comments are allowed)this.is.ok',
            'user%uucp!path@berkeley.edu',
            'first.last @iana.org',
            'cdburgess+!#$%&\'*-/=?+_{}|~test@gmail.com',
            'first.last@[IPv6:::a2:a3:a4:b1:b2:b3:b4]',
            'first.last@[IPv6:a1:a2:a3:a4:b1:b2:b3::]',
            'first.last@[IPv6:::]',
            'first.last@[IPv6:::b4]',
            'first.last@[IPv6:::b3:b4]',
            'first.last@[IPv6:a1::b4]',
            'first.last@[IPv6:a1::]',
            'first.last@[IPv6:a1:a2::]',
            'first.last@[IPv6:0123:4567:89ab:cdef::]',
            'first.last@[IPv6:0123:4567:89ab:CDEF::]',
            'first.last@[IPv6:::a3:a4:b1:ffff:11.22.33.44]',
            'first.last@[IPv6:::a2:a3:a4:b1:ffff:11.22.33.44]',
            'first.last@[IPv6:a1:a2:a3:a4::11.22.33.44]',
            'first.last@[IPv6:a1:a2:a3:a4:b1::11.22.33.44]',
            'first.last@[IPv6:a1::11.22.33.44]',
            'first.last@[IPv6:a1:a2::11.22.33.44]',
            'first.last@[IPv6:0123:4567:89ab:cdef::11.22.33.44]',
            'first.last@[IPv6:0123:4567:89ab:CDEF::11.22.33.44]',
            'first.last@[IPv6:a1::b2:11.22.33.44]',
            'test@test.com',
            'test@xn--example.com',
            'test@example.com'
        ];
        $invalidaddresses = [
            'first.last@sub.do,com',
            'first\@last@iana.org',
            '123456789012345678901234567890123456789012345678901234567890' .
                '@12345678901234567890123456789012345678901234 [...]',
            'first.last',
            '12345678901234567890123456789012345678901234567890123456789012345@iana.org',
            '.first.last@iana.org',
            'first.last.@iana.org',
            'first..last@iana.org',
            '"first"last"@iana.org',
            '"""@iana.org',
            '"\"@iana.org',
            //'""@iana.org',
            'first\@last@iana.org',
            'first.last@',
            'x@x23456789.x23456789.x23456789.x23456789.x23456789.x23456789.x23456789.' .
                'x23456789.x23456789.x23456789.x23 [...]',
            'first.last@[.12.34.56.78]',
            'first.last@[12.34.56.789]',
            'first.last@[::12.34.56.78]',
            'first.last@[IPv5:::12.34.56.78]',
            'first.last@[IPv6:1111:2222:3333:4444:5555:12.34.56.78]',
            'first.last@[IPv6:1111:2222:3333:4444:5555:6666:7777:12.34.56.78]',
            'first.last@[IPv6:1111:2222:3333:4444:5555:6666:7777]',
            'first.last@[IPv6:1111:2222:3333:4444:5555:6666:7777:8888:9999]',
            'first.last@[IPv6:1111:2222::3333::4444:5555:6666]',
            'first.last@[IPv6:1111:2222:333x::4444:5555]',
            'first.last@[IPv6:1111:2222:33333::4444:5555]',
            'first.last@-xample.com',
            'first.last@exampl-.com',
            'first.last@x234567890123456789012345678901234567890123456789012345678901234.iana.org',
            'abc\@def@iana.org',
            'abc\@iana.org',
            'Doug\ \"Ace\"\ Lovell@iana.org',
            'abc@def@iana.org',
            'abc\@def@iana.org',
            'abc\@iana.org',
            '@iana.org',
            'doug@',
            '"qu@iana.org',
            'ote"@iana.org',
            '.dot@iana.org',
            'dot.@iana.org',
            'two..dot@iana.org',
            '"Doug "Ace" L."@iana.org',
            'Doug\ \"Ace\"\ L\.@iana.org',
            'hello world@iana.org',
            //'helloworld@iana .org',
            'gatsby@f.sc.ot.t.f.i.tzg.era.l.d.',
            'test.iana.org',
            'test.@iana.org',
            'test..test@iana.org',
            '.test@iana.org',
            'test@test@iana.org',
            'test@@iana.org',
            '-- test --@iana.org',
            '[test]@iana.org',
            '"test"test"@iana.org',
            '()[]\;:,><@iana.org',
            'test@.',
            'test@example.',
            'test@.org',
            'test@12345678901234567890123456789012345678901234567890123456789012345678901234567890' .
                '12345678901234567890 [...]',
            'test@[123.123.123.123',
            'test@123.123.123.123]',
            'NotAnEmail',
            '@NotAnEmail',
            '"test"blah"@iana.org',
            '.wooly@iana.org',
            'wo..oly@iana.org',
            'pootietang.@iana.org',
            '.@iana.org',
            'Ima Fool@iana.org',
            'phil.h\@\@ck@haacked.com',
            'foo@[\1.2.3.4]',
            //'first."".last@iana.org',
            'first\last@iana.org',
            'Abc\@def@iana.org',
            'Fred\ Bloggs@iana.org',
            'Joe.\Blow@iana.org',
            'first.last@[IPv6:1111:2222:3333:4444:5555:6666:12.34.567.89]',
            '{^c\@**Dog^}@cartoon.com',
            //'"foo"(yay)@(hoopla)[1.2.3.4]',
            'cal(foo(bar)@iamcal.com',
            'cal(foo)bar)@iamcal.com',
            'cal(foo\)@iamcal.com',
            'first(12345678901234567890123456789012345678901234567890)last@(1234567890123456789' .
                '01234567890123456789012 [...]',
            'first(middle)last@iana.org',
            'first(abc("def".ghi).mno)middle(abc("def".ghi).mno).last@(abc("def".ghi).mno)example' .
                '(abc("def".ghi).mno). [...]',
            'a(a(b(c)d(e(f))g)(h(i)j)@iana.org',
            '.@',
            '@bar.com',
            '@@bar.com',
            'aaa.com',
            'aaa@.com',
            'aaa@.123',
            'aaa@[123.123.123.123]a',
            'aaa@[123.123.123.333]',
            'a@bar.com.',
            'a@-b.com',
            'a@b-.com',
            '-@..com',
            '-@a..com',
            'invalid@about.museum-',
            'test@...........com',
            '"Unicode NULL' . chr(0) . '"@char.com',
            'Unicode NULL' . chr(0) . '@char.com',
            'first.last@[IPv6::]',
            'first.last@[IPv6::::]',
            'first.last@[IPv6::b4]',
            'first.last@[IPv6::::b4]',
            'first.last@[IPv6::b3:b4]',
            'first.last@[IPv6::::b3:b4]',
            'first.last@[IPv6:a1:::b4]',
            'first.last@[IPv6:a1:]',
            'first.last@[IPv6:a1:::]',
            'first.last@[IPv6:a1:a2:]',
            'first.last@[IPv6:a1:a2:::]',
            'first.last@[IPv6::11.22.33.44]',
            'first.last@[IPv6::::11.22.33.44]',
            'first.last@[IPv6:a1:11.22.33.44]',
            'first.last@[IPv6:a1:::11.22.33.44]',
            'first.last@[IPv6:a1:a2:::11.22.33.44]',
            'first.last@[IPv6:0123:4567:89ab:cdef::11.22.33.xx]',
            'first.last@[IPv6:0123:4567:89ab:CDEFF::11.22.33.44]',
            'first.last@[IPv6:a1::a4:b1::b4:11.22.33.44]',
            'first.last@[IPv6:a1::11.22.33]',
            'first.last@[IPv6:a1::11.22.33.44.55]',
            'first.last@[IPv6:a1::b211.22.33.44]',
            'first.last@[IPv6:a1::b2::11.22.33.44]',
            'first.last@[IPv6:a1::b3:]',
            'first.last@[IPv6::a2::b4]',
            'first.last@[IPv6:a1:a2:a3:a4:b1:b2:b3:]',
            'first.last@[IPv6::a2:a3:a4:b1:b2:b3:b4]',
            'first.last@[IPv6:a1:a2:a3:a4::b1:b2:b3:b4]',
            //This is a valid RCC5322 address, but we don't want to allow it for obvious reasons!
            "(\r\n RCPT TO:user@example.com\r\n DATA \\\nSubject: spam10\\\n\r\n Hello," .
                "\r\n this is a spam mail.\\\n.\r\n QUIT\r\n ) a@example.net"
        ];
        // IDNs in Unicode and ASCII forms.
        $unicodeaddresses = [
            'first.last@bücher.ch',
            'first.last@кто.рф',
            'first.last@phplíst.com',
        ];
        $asciiaddresses = [
            'first.last@xn--bcher-kva.ch',
            'first.last@xn--j1ail.xn--p1ai',
            'first.last@xn--phplst-6va.com',
        ];
        $goodfails = [];
        foreach (array_merge($validaddresses, $asciiaddresses) as $address) {
            if (!PHPMailer::validateAddress($address)) {
                $goodfails[] = $address;
            }
        }
        $badpasses = [];
        foreach (array_merge($invalidaddresses, $unicodeaddresses) as $address) {
            if (PHPMailer::validateAddress($address)) {
                $badpasses[] = $address;
            }
        }
        $err = '';
        if (count($goodfails) > 0) {
            $err .= "Good addresses that failed validation:\n";
            $err .= implode("\n", $goodfails);
        }
        if (count($badpasses) > 0) {
            if (!empty($err)) {
                $err .= "\n\n";
            }
            $err .= "Bad addresses that passed validation:\n";
            $err .= implode("\n", $badpasses);
        }
        $this->assertEmpty($err, $err);
        //For coverage
        $this->assertTrue(PHPMailer::validateAddress('test@example.com', 'auto'));
        $this->assertFalse(PHPMailer::validateAddress('test@example.com.', 'auto'));
        $this->assertTrue(PHPMailer::validateAddress('test@example.com', 'pcre'));
        $this->assertFalse(PHPMailer::validateAddress('test@example.com.', 'pcre'));
        $this->assertTrue(PHPMailer::validateAddress('test@example.com', 'pcre8'));
        $this->assertFalse(PHPMailer::validateAddress('test@example.com.', 'pcre8'));
        $this->assertTrue(PHPMailer::validateAddress('test@example.com', 'php'));
        $this->assertFalse(PHPMailer::validateAddress('test@example.com.', 'php'));
        $this->assertTrue(PHPMailer::validateAddress('test@example.com', 'noregex'));
        $this->assertFalse(PHPMailer::validateAddress('bad', 'noregex'));
    }

    /**
     * Test injecting a custom validator.
     */
    public function testCustomValidator()
    {
        //Inject a one-off custom validator
        $this->assertTrue(
            PHPMailer::validateAddress(
                'user@example.com',
                function ($address) {
                    return (strpos($address, '@') !== false);
                }
            ),
            'Custom validator false negative'
        );
        $this->assertFalse(
            PHPMailer::validateAddress(
                'userexample.com',
                function ($address) {
                    return (strpos($address, '@') !== false);
                }
            ),
            'Custom validator false positive'
        );
        //Set the default validator to an injected function
        PHPMailer::$validator = function ($address) {
            return ('user@example.com' === $address);
        };
        $this->assertTrue(
            $this->Mail->addAddress('user@example.com'),
            'Custom default validator false negative'
        );
        $this->assertFalse(
            //Need to pick a failing value which would pass all other validators
            //to be sure we're using our custom one
            $this->Mail->addAddress('bananas@example.com'),
            'Custom default validator false positive'
        );
        //Set default validator to PHP built-in
        PHPMailer::$validator = 'php';
        $this->assertFalse(
            //This is a valid address that FILTER_VALIDATE_EMAIL thinks is invalid
            $this->Mail->addAddress('first.last@example.123'),
            'PHP validator not behaving as expected'
        );
    }

    /**
     * Word-wrap an ASCII message.
     */
    public function testWordWrap()
    {
        $this->Mail->WordWrap = 40;
        $my_body = str_repeat(
            'Here is the main body of this message.  It should ' .
            'be quite a few lines.  It should be wrapped at ' .
            '40 characters.  Make sure that it is. ',
            10
        );
        $nBodyLen = strlen($my_body);
        $my_body .= "\n\nThis is the above body length: " . $nBodyLen;

        $this->Mail->Body = $my_body;
        $this->Mail->Subject .= ': Wordwrap';

        $this->buildBody();
        $this->assertTrue($this->Mail->send(), $this->Mail->ErrorInfo);
    }

    /**
     * Word-wrap a multibyte message.
     */
    public function testWordWrapMultibyte()
    {
        $this->Mail->WordWrap = 40;
        $my_body = str_repeat(
            '飛兒樂 團光茫 飛兒樂 團光茫 飛兒樂 團光茫 飛兒樂 團光茫 ' .
            '飛飛兒樂 團光茫兒樂 團光茫飛兒樂 團光飛兒樂 團光茫飛兒樂 團光茫兒樂 團光茫 ' .
            '飛兒樂 團光茫飛兒樂 團飛兒樂 團光茫光茫飛兒樂 團光茫. ',
            10
        );
        $nBodyLen = strlen($my_body);
        $my_body .= "\n\nThis is the above body length: " . $nBodyLen;

        $this->Mail->Body = $my_body;
        $this->Mail->Subject .= ': Wordwrap multibyte';

        $this->buildBody();
        $this->assertTrue($this->Mail->send(), $this->Mail->ErrorInfo);
    }

    /**
     * Test low priority.
     */
    public function testLowPriority()
    {
        $this->Mail->Priority = 5;
        $this->Mail->Body = 'Here is the main body.  There should be ' .
            'a reply to address in this message.';
        $this->Mail->Subject .= ': Low Priority';
        $this->Mail->addReplyTo('nobody@nobody.com', 'Nobody (Unit Test)');

        $this->buildBody();
        $this->assertTrue($this->Mail->send(), $this->Mail->ErrorInfo);
    }

    /**
     * Simple plain file attachment test.
     */
    public function testMultiplePlainFileAttachment()
    {
        $this->Mail->Body = 'Here is the text body';
        $this->Mail->Subject .= ': Plain + Multiple FileAttachments';

        if (!$this->Mail->addAttachment(realpath($this->INCLUDE_DIR . '/examples/images/phpmailer.png'))) {
            $this->assertTrue(false, $this->Mail->ErrorInfo);
            return;
        }

        if (!$this->Mail->addAttachment(__FILE__, 'test.txt')) {
            $this->assertTrue(false, $this->Mail->ErrorInfo);
            return;
        }

        $this->buildBody();
        $this->assertTrue($this->Mail->send(), $this->Mail->ErrorInfo);
    }

    /**
     * Simple plain string attachment test.
     */
    public function testPlainStringAttachment()
    {
        $this->Mail->Body = 'Here is the text body';
        $this->Mail->Subject .= ': Plain + StringAttachment';

        $sAttachment = 'These characters are the content of the ' .
            "string attachment.\nThis might be taken from a " .
            'database or some other such thing. ';

        $this->Mail->addStringAttachment($sAttachment, 'string_attach.txt');

        $this->buildBody();
        $this->assertTrue($this->Mail->send(), $this->Mail->ErrorInfo);
    }

    /**
     * Plain quoted-printable message.
     */
    public function testQuotedPrintable()
    {
        $this->Mail->Body = 'Here is the main body';
        $this->Mail->Subject .= ': Plain + Quoted-printable';
        $this->Mail->Encoding = 'quoted-printable';

        $this->buildBody();
        $this->assertTrue($this->Mail->send(), $this->Mail->ErrorInfo);

        //Check that a quoted printable encode and decode results in the same as went in
        $t = file_get_contents(__FILE__); //Use this file as test content
        //Force line breaks to UNIX-style
        $t = str_replace(["\r\n", "\r"], "\n", $t);
        $this->assertEquals(
            $t,
            quoted_printable_decode($this->Mail->encodeQP($t)),
            'Quoted-Printable encoding round-trip failed'
        );
        //Force line breaks to Windows-style
        $t = str_replace("\n", "\r\n", $t);
        $this->assertEquals(
            $t,
            quoted_printable_decode($this->Mail->encodeQP($t)),
            'Quoted-Printable encoding round-trip failed (Windows line breaks)'
        );
    }

    /**
     * Send an HTML message.
     */
    public function testHtml()
    {
        $this->Mail->isHTML(true);
        $this->Mail->Subject .= ": HTML only";

        $this->Mail->Body = <<<EOT
<html>
    <head>
        <title>HTML email test</title>
    </head>
    <body>
        <h1>PHPMailer does HTML!</h1>
        <p>This is a <strong>test message</strong> written in HTML.<br>
        Go to <a href="https://github.com/PHPMailer/PHPMailer/">https://github.com/PHPMailer/PHPMailer/</a>
        for new versions of PHPMailer.</p>
        <p>Thank you!</p>
    </body>
</html>
EOT;
        $this->buildBody();
        $this->assertTrue($this->Mail->send(), $this->Mail->ErrorInfo);
        $msg = $this->Mail->getSentMIMEMessage();
        $this->assertNotContains("\r\n\r\nMIME-Version:", $msg, 'Incorrect MIME headers');
    }

    /**
     * Send a message containing ISO-8859-1 text.
     */
    public function testHtmlIso8859()
    {
        $this->Mail->isHTML(true);
        $this->Mail->Subject .= ": ISO-8859-1 HTML";
        $this->Mail->CharSet = 'iso-8859-1';

        //This file is in ISO-8859-1 charset
        //Needs to be external because this file is in UTF-8
        $content = file_get_contents(realpath($this->INCLUDE_DIR . '/examples/contents.html'));
        // This is the string 'éèîüçÅñæß' in ISO-8859-1, base-64 encoded
        $check = base64_decode('6eju/OfF8ebf');
        //Make sure it really is in ISO-8859-1!
        $this->Mail->msgHTML(
            mb_convert_encoding(
                $content,
                "ISO-8859-1",
                mb_detect_encoding($content, "UTF-8, ISO-8859-1, ISO-8859-15", true)
            ),
            realpath($this->INCLUDE_DIR . '/examples')
        );
        $this->buildBody();
        $this->assertTrue(
            strpos($this->Mail->Body, $check) !== false,
            'ISO message body does not contain expected text'
        );
        $this->assertTrue($this->Mail->send(), $this->Mail->ErrorInfo);
    }

    /**
     * Send a message containing multilingual UTF-8 text.
     */
    public function testHtmlUtf8()
    {
        $this->Mail->isHTML(true);
        $this->Mail->Subject .= ": UTF-8 HTML Пустое тело сообщения";
        $this->Mail->CharSet = 'UTF-8';

        $this->Mail->Body = <<<EOT
<html>
    <head>
        <meta http-equiv="Content-Type" content="text/html; charset=utf-8">
        <title>HTML email test</title>
    </head>
    <body>
        <p>Chinese text: 郵件內容為空</p>
        <p>Russian text: Пустое тело сообщения</p>
        <p>Armenian text: Հաղորդագրությունը դատարկ է</p>
        <p>Czech text: Prázdné tělo zprávy</p>
    </body>
</html>
EOT;
        $this->buildBody();
        $this->assertTrue($this->Mail->send(), $this->Mail->ErrorInfo);
        $msg = $this->Mail->getSentMIMEMessage();
        $this->assertNotContains("\r\n\r\nMIME-Version:", $msg, 'Incorrect MIME headers');
    }

    /**
     * Send a message containing multilingual UTF-8 text with an embedded image.
     */
    public function testUtf8WithEmbeddedImage()
    {
        $this->Mail->isHTML(true);
        $this->Mail->Subject .= ": UTF-8 with embedded image";
        $this->Mail->CharSet = 'UTF-8';

        $this->Mail->Body = <<<EOT
<html>
    <head>
        <meta http-equiv="Content-Type" content="text/html; charset=utf-8">
        <title>HTML email test</title>
    </head>
    <body>
        <p>Chinese text: 郵件內容為空</p>
        <p>Russian text: Пустое тело сообщения</p>
        <p>Armenian text: Հաղորդագրությունը դատարկ է</p>
        <p>Czech text: Prázdné tělo zprávy</p>
        Embedded Image: <img alt="phpmailer" src="cid:my-attach">
    </body>
</html>
EOT;
        $this->Mail->addEmbeddedImage(
            realpath($this->INCLUDE_DIR . '/examples/images/phpmailer.png'),
            'my-attach',
            'phpmailer.png',
            'base64',
            'image/png'
        );
        $this->buildBody();
        $this->assertTrue($this->Mail->send(), $this->Mail->ErrorInfo);
    }

    /**
     * Send a message containing multilingual UTF-8 text.
     */
    public function testPlainUtf8()
    {
        $this->Mail->isHTML(false);
        $this->Mail->Subject .= ": UTF-8 plain text";
        $this->Mail->CharSet = 'UTF-8';

        $this->Mail->Body = <<<EOT
Chinese text: 郵件內容為空
Russian text: Пустое тело сообщения
Armenian text: Հաղորդագրությունը դատարկ է
Czech text: Prázdné tělo zprávy
EOT;
        $this->buildBody();
        $this->assertTrue($this->Mail->send(), $this->Mail->ErrorInfo);
        $msg = $this->Mail->getSentMIMEMessage();
        $this->assertNotContains("\r\n\r\nMIME-Version:", $msg, 'Incorrect MIME headers');
    }

    /**
     * Test simple message builder and html2text converters
     */
    public function testMsgHTML()
    {
        $message = file_get_contents(realpath($this->INCLUDE_DIR . '/examples/contentsutf8.html'));
        $this->Mail->CharSet = 'utf-8';
        $this->Mail->Body = '';
        $this->Mail->AltBody = '';
        //Uses internal HTML to text conversion
        $this->Mail->msgHTML($message, realpath($this->INCLUDE_DIR . '/examples'));
        $sub = $this->Mail->Subject . ': msgHTML';
        $this->Mail->Subject .= $sub;

        $this->assertNotEmpty($this->Mail->Body, 'Body not set by msgHTML');
        $this->assertNotEmpty($this->Mail->AltBody, 'AltBody not set by msgHTML');
        $this->assertTrue($this->Mail->send(), $this->Mail->ErrorInfo);

        //Again, using a custom HTML to text converter
        $this->Mail->AltBody = '';
        $this->Mail->msgHTML(
            $message,
            realpath($this->INCLUDE_DIR .'/examples'),
            function ($html) {
                return strtoupper(strip_tags($html));
            }
        );
        $this->Mail->Subject = $sub . ' + custom html2text';
        $this->assertTrue($this->Mail->send(), $this->Mail->ErrorInfo);
    }

    /**
     * Simple HTML and attachment test
     */
    public function testHTMLAttachment()
    {
        $this->Mail->Body = 'This is the <strong>HTML</strong> part of the email.';
        $this->Mail->Subject .= ': HTML + Attachment';
        $this->Mail->isHTML(true);

        if (!$this->Mail->addAttachment(
            realpath($this->INCLUDE_DIR . '/examples/images/phpmailer_mini.png'),
            'phpmailer_mini.png'
        )
        ) {
            $this->assertTrue(false, $this->Mail->ErrorInfo);
            return;
        }

        //Make sure that trying to attach a nonexistent file fails
        $this->assertFalse($this->Mail->addAttachment(__FILE__ . md5(microtime()), 'nonexistent_file.txt'));

        $this->buildBody();
        $this->assertTrue($this->Mail->send(), $this->Mail->ErrorInfo);
    }

    /**
     * Test embedded image without a name
     */
    public function testHTMLStringEmbedNoName()
    {
        $this->Mail->Body = 'This is the <strong>HTML</strong> part of the email.';
        $this->Mail->Subject .= ': HTML + unnamed embedded image';
        $this->Mail->isHTML(true);

        if (!$this->Mail->addStringEmbeddedImage(
            file_get_contents(realpath($this->INCLUDE_DIR . '/examples/images/phpmailer_mini.png')),
            md5('phpmailer_mini.png').'@phpmailer.0',
            '', //Intentionally empty name
            'base64',
            '', //Intentionally empty MIME type
            'inline'
        )) {
            $this->assertTrue(false, $this->Mail->ErrorInfo);
            return;
        }

        $this->buildBody();
        $this->assertTrue($this->Mail->send(), $this->Mail->ErrorInfo);
    }

    /**
     * Simple HTML and multiple attachment test
     */
    public function testHTMLMultiAttachment()
    {
        $this->Mail->Body = 'This is the <strong>HTML</strong> part of the email.';
        $this->Mail->Subject .= ': HTML + multiple Attachment';
        $this->Mail->isHTML(true);

        if (!$this->Mail->addAttachment(
            realpath($this->INCLUDE_DIR . '/examples/images/phpmailer_mini.png'),
            'phpmailer_mini.png'
        )
        ) {
            $this->assertTrue(false, $this->Mail->ErrorInfo);
            return;
        }

        if (!$this->Mail->addAttachment(
            realpath($this->INCLUDE_DIR . '/examples/images/phpmailer.png'),
            'phpmailer.png'
        )
        ) {
            $this->assertTrue(false, $this->Mail->ErrorInfo);
            return;
        }

        $this->buildBody();
        $this->assertTrue($this->Mail->send(), $this->Mail->ErrorInfo);
    }

    /**
     * An embedded attachment test.
     */
    public function testEmbeddedImage()
    {
        $this->Mail->Body = 'Embedded Image: <img alt="phpmailer" src="' .
            'cid:my-attach">' .
            'Here is an image!';
        $this->Mail->Subject .= ': Embedded Image';
        $this->Mail->isHTML(true);

        if (!$this->Mail->addEmbeddedImage(
            realpath($this->INCLUDE_DIR . '/examples/images/phpmailer.png'),
            'my-attach',
            'phpmailer.png',
            'base64',
            'image/png'
        )
        ) {
            $this->assertTrue(false, $this->Mail->ErrorInfo);
            return;
        }

        $this->buildBody();
        $this->assertTrue($this->Mail->send(), $this->Mail->ErrorInfo);
        //For code coverage
        $this->Mail->addEmbeddedImage('thisfiledoesntexist', 'xyz'); //Non-existent file
        $this->Mail->addEmbeddedImage(__FILE__, '123'); //Missing name
    }

    /**
     * An embedded attachment test.
     */
    public function testMultiEmbeddedImage()
    {
        $this->Mail->Body = 'Embedded Image: <img alt="phpmailer" src="' .
            'cid:my-attach">' .
            'Here is an image!</a>';
        $this->Mail->Subject .= ': Embedded Image + Attachment';
        $this->Mail->isHTML(true);

        if (!$this->Mail->addEmbeddedImage(
            realpath($this->INCLUDE_DIR . '/examples/images/phpmailer.png'),
            'my-attach',
            'phpmailer.png',
            'base64',
            'image/png'
        )
        ) {
            $this->assertTrue(false, $this->Mail->ErrorInfo);
            return;
        }

        if (!$this->Mail->addAttachment(__FILE__, 'test.txt')) {
            $this->assertTrue(false, $this->Mail->ErrorInfo);
            return;
        }

        $this->buildBody();
        $this->assertTrue($this->Mail->send(), $this->Mail->ErrorInfo);
    }

    /**
     * Simple multipart/alternative test.
     */
    public function testAltBody()
    {
        $this->Mail->Body = 'This is the <strong>HTML</strong> part of the email.';
        $this->Mail->AltBody = 'Here is the text body of this message.  ' .
            'It should be quite a few lines.  It should be wrapped at the ' .
            '40 characters.  Make sure that it is.';
        $this->Mail->WordWrap = 40;
        $this->addNote('This is a mulipart alternative email');
        $this->Mail->Subject .= ': AltBody + Word Wrap';

        $this->buildBody();
        $this->assertTrue($this->Mail->send(), $this->Mail->ErrorInfo);
    }

    /**
     * Simple HTML and attachment test
     */
    public function testAltBodyAttachment()
    {
        $this->Mail->Body = 'This is the <strong>HTML</strong> part of the email.';
        $this->Mail->AltBody = 'This is the text part of the email.';
        $this->Mail->Subject .= ': AltBody + Attachment';
        $this->Mail->isHTML(true);

        if (!$this->Mail->addAttachment(__FILE__, 'test_attach.txt')) {
            $this->assertTrue(false, $this->Mail->ErrorInfo);
            return;
        }

        $this->buildBody();
        $this->assertTrue($this->Mail->send(), $this->Mail->ErrorInfo);
    }

    /**
     * Test sending multiple messages with separate connections.
     */
    public function testMultipleSend()
    {
        $this->Mail->Body = 'Sending two messages without keepalive';
        $this->buildBody();
        $subject = $this->Mail->Subject;

        $this->Mail->Subject = $subject . ': SMTP 1';
        $this->assertTrue($this->Mail->send(), $this->Mail->ErrorInfo);

        $this->Mail->Subject = $subject . ': SMTP 2';
        $this->Mail->Sender = 'blah@example.com';
        $this->assertTrue($this->Mail->send(), $this->Mail->ErrorInfo);
    }

    /**
     * Test sending using SendMail.
     */
    public function testSendmailSend()
    {
        $this->Mail->Body = 'Sending via sendmail';
        $this->buildBody();
        $subject = $this->Mail->Subject;

        $this->Mail->Subject = $subject . ': sendmail';
        $this->Mail->isSendmail();
        $this->assertTrue($this->Mail->send(), $this->Mail->ErrorInfo);
    }

    /**
     * Test sending using Qmail.
     */
    public function testQmailSend()
    {
        //Only run if we have qmail installed
        if (file_exists('/var/qmail/bin/qmail-inject')) {
            $this->Mail->Body = 'Sending via qmail';
            $this->buildBody();
            $subject = $this->Mail->Subject;

            $this->Mail->Subject = $subject . ': qmail';
            $this->Mail->isQmail();
            $this->assertTrue($this->Mail->send(), $this->Mail->ErrorInfo);
        } else {
            $this->markTestSkipped('Qmail is not installed');
        }
    }

    /**
     * Test sending using PHP mail() function.
     */
    public function testMailSend()
    {
        $sendmail = ini_get('sendmail_path');
        //No path in sendmail_path
        if (strpos($sendmail, '/') === false) {
            ini_set('sendmail_path', '/usr/sbin/sendmail -t -i ');
        }
        $this->Mail->Body = 'Sending via mail()';
        $this->buildBody();

        $this->Mail->Subject = $this->Mail->Subject . ': mail()';
        $this->Mail->isMail();
        $this->assertTrue($this->Mail->send(), $this->Mail->ErrorInfo);
        $msg = $this->Mail->getSentMIMEMessage();
        $this->assertNotContains("\r\n\r\nMIME-Version:", $msg, 'Incorrect MIME headers');
    }

    /**
     * Test sending an empty body.
     */
    public function testEmptyBody()
    {
        $this->buildBody();
        $this->Mail->Body = '';
        $this->Mail->Subject = $this->Mail->Subject . ': Empty Body';
        $this->Mail->isMail();
        $this->Mail->AllowEmpty = true;
        $this->assertTrue($this->Mail->send(), $this->Mail->ErrorInfo);
        $this->Mail->AllowEmpty = false;
        $this->assertFalse($this->Mail->send(), $this->Mail->ErrorInfo);
    }

    /**
     * Test constructing a multipart message that contains lines that are too long for RFC compliance.
     */
    public function testLongBody()
    {
        $oklen = str_repeat(str_repeat('0', PHPMailer::MAX_LINE_LENGTH) . PHPMailer::LE, 2);
        $badlen = str_repeat(str_repeat('1', PHPMailer::MAX_LINE_LENGTH + 1) . PHPMailer::LE, 2);

        $this->Mail->Body = "This message contains lines that are too long.".
            PHPMailer::LE . $oklen . $badlen . $oklen;
        $this->assertTrue(
            PHPMailer::hasLineLongerThanMax($this->Mail->Body),
            'Test content does not contain long lines!'
        );
        $this->Mail->isHTML();
        $this->buildBody();
        $this->Mail->AltBody = $this->Mail->Body;
        $this->Mail->Encoding = '8bit';
        $this->Mail->preSend();
        $message = $this->Mail->getSentMIMEMessage();
        $this->assertFalse(PHPMailer::hasLineLongerThanMax($message), 'Long line not corrected.');
        $this->assertContains(
            'Content-Transfer-Encoding: quoted-printable',
            $message,
            'Long line did not cause transfer encoding switch.'
        );
    }

    /**
     * Test constructing a message that does NOT contain lines that are too long for RFC compliance.
     */
    public function testShortBody()
    {
        $oklen = str_repeat(str_repeat('0', PHPMailer::MAX_LINE_LENGTH) . PHPMailer::LE, 10);

        $this->Mail->Body = "This message does not contain lines that are too long.".
            PHPMailer::LE . $oklen;
        $this->assertFalse(
            PHPMailer::hasLineLongerThanMax($this->Mail->Body),
            'Test content contains long lines!'
        );
        $this->buildBody();
        $this->Mail->Encoding = '8bit';
        $this->Mail->preSend();
        $message = $this->Mail->getSentMIMEMessage();
        $this->assertFalse(PHPMailer::hasLineLongerThanMax($message), 'Long line not corrected.');
        $this->assertNotContains(
            'Content-Transfer-Encoding: quoted-printable',
            $message,
            'Short line caused transfer encoding switch.'
        );
    }

    /**
     * Test keepalive (sending multiple messages in a single connection).
     */
    public function testSmtpKeepAlive()
    {
        $this->Mail->Body = 'SMTP keep-alive test.';
        $this->buildBody();
        $subject = $this->Mail->Subject;

        $this->Mail->SMTPKeepAlive = true;
        $this->Mail->Subject = $subject . ': SMTP keep-alive 1';
        $this->assertTrue($this->Mail->send(), $this->Mail->ErrorInfo);

        $this->Mail->Subject = $subject . ': SMTP keep-alive 2';
        $this->assertTrue($this->Mail->send(), $this->Mail->ErrorInfo);
        $this->Mail->smtpClose();
    }

    /**
     * Tests this denial of service attack:
     *
     * @see http://www.cybsec.com/vuln/PHPMailer-DOS.pdf
     */
    public function testDenialOfServiceAttack()
    {
        $this->Mail->Body = 'This should no longer cause a denial of service.';
        $this->buildBody();

        $this->Mail->Subject = substr(str_repeat('0123456789', 100), 0, 998);
        $this->assertTrue($this->Mail->send(), $this->Mail->ErrorInfo);
    }

    /**
     * Tests this denial of service attack:
     *
     * @see https://sourceforge.net/p/phpmailer/bugs/383/
     * According to the ticket, this should get stuck in a loop, though I can't make it happen.
     */
    public function testDenialOfServiceAttack2()
    {
        //Encoding name longer than 68 chars
        $this->Mail->Encoding = '1234567890123456789012345678901234567890123456789012345678901234567890';
        //Call wrapText with a zero length value
        $this->Mail->wrapText(str_repeat('This should no longer cause a denial of service. ', 30), 0);
    }

    /**
     * Test error handling.
     */
    public function testError()
    {
        $this->Mail->Subject .= ': Error handling test - this should be sent ok';
        $this->buildBody();
        $this->Mail->clearAllRecipients(); // no addresses should cause an error
        $this->assertTrue($this->Mail->isError() == false, 'Error found');
        $this->assertTrue($this->Mail->send() == false, 'send succeeded');
        $this->assertTrue($this->Mail->isError(), 'No error found');
        $this->assertEquals('You must provide at least one recipient email address.', $this->Mail->ErrorInfo);
        $this->Mail->addAddress($_REQUEST['mail_to']);
        $this->assertTrue($this->Mail->send(), 'send failed');
    }

    /**
     * Test addressing.
     */
    public function testAddressing()
    {
        $this->assertFalse($this->Mail->addAddress(''), 'Empty address accepted');
        $this->assertFalse($this->Mail->addAddress('', 'Nobody'), 'Empty address with name accepted');
        $this->assertFalse($this->Mail->addAddress('a@example..com'), 'Invalid address accepted');
        $this->assertTrue($this->Mail->addAddress('a@example.com'), 'Addressing failed');
        $this->assertFalse($this->Mail->addAddress('a@example.com'), 'Duplicate addressing failed');
        $this->assertTrue($this->Mail->addCC('b@example.com'), 'CC addressing failed');
        $this->assertFalse($this->Mail->addCC('b@example.com'), 'CC duplicate addressing failed');
        $this->assertFalse($this->Mail->addCC('a@example.com'), 'CC duplicate addressing failed (2)');
        $this->assertTrue($this->Mail->addBCC('c@example.com'), 'BCC addressing failed');
        $this->assertFalse($this->Mail->addBCC('c@example.com'), 'BCC duplicate addressing failed');
        $this->assertFalse($this->Mail->addBCC('a@example.com'), 'BCC duplicate addressing failed (2)');
        $this->assertTrue($this->Mail->addReplyTo('a@example.com'), 'Replyto Addressing failed');
        $this->assertFalse($this->Mail->addReplyTo('a@example..com'), 'Invalid Replyto address accepted');
        $this->assertTrue($this->Mail->setFrom('a@example.com', 'some name'), 'setFrom failed');
        $this->assertFalse($this->Mail->setFrom('a@example.com.', 'some name'), 'setFrom accepted invalid address');
        $this->Mail->Sender = '';
        $this->Mail->setFrom('a@example.com', 'some name', true);
        $this->assertEquals($this->Mail->Sender, 'a@example.com', 'setFrom failed to set sender');
        $this->Mail->Sender = '';
        $this->Mail->setFrom('a@example.com', 'some name', false);
        $this->assertEquals($this->Mail->Sender, '', 'setFrom should not have set sender');
        $this->Mail->clearCCs();
        $this->Mail->clearBCCs();
        $this->Mail->clearReplyTos();
    }

    /**
     * Test RFC822 address splitting.
     */
    public function testAddressSplitting()
    {
        //Test built-in address parser
        $this->assertCount(
            2,
            PHPMailer::parseAddresses(
                'Joe User <joe@example.com>, Jill User <jill@example.net>'
            ),
            'Failed to recognise address list (IMAP parser)'
        );
        $this->assertEquals(
            array(
                array("name" => 'Joe User', 'address' => 'joe@example.com'),
                array("name" => 'Jill User', 'address' => 'jill@example.net'),
                array("name" => '', 'address' => 'frank@example.com'),
            ),
            $this->Mail->parseAddresses(
                'Joe User <joe@example.com>,'
                    . 'Jill User <jill@example.net>,'
                    . 'frank@example.com,'
            ),
            'Parsed addresses'
        );
        //Test simple address parser
        $this->assertCount(
            2,
            PHPMailer::parseAddresses(
                'Joe User <joe@example.com>, Jill User <jill@example.net>',
                false
            ),
            'Failed to recognise address list'
        );
        //Test single address
        $this->assertNotEmpty(
            PHPMailer::parseAddresses(
                'Joe User <joe@example.com>',
                false
            ),
            'Failed to recognise single address'
        );
        //Test quoted name IMAP
        $this->assertNotEmpty(
            PHPMailer::parseAddresses(
                'Tim "The Book" O\'Reilly <foo@example.com>'
            ),
            'Failed to recognise quoted name (IMAP)'
        );
        //Test quoted name
        $this->assertNotEmpty(
            PHPMailer::parseAddresses(
                'Tim "The Book" O\'Reilly <foo@example.com>',
                false
            ),
            'Failed to recognise quoted name'
        );
        //Test single address IMAP
        $this->assertNotEmpty(
            PHPMailer::parseAddresses(
                'Joe User <joe@example.com>'
            ),
            'Failed to recognise single address (IMAP)'
        );
        //Test unnamed address
        $this->assertNotEmpty(
            PHPMailer::parseAddresses(
                'joe@example.com',
                false
            ),
            'Failed to recognise unnamed address'
        );
        //Test unnamed address IMAP
        $this->assertNotEmpty(
            PHPMailer::parseAddresses(
                'joe@example.com'
            ),
            'Failed to recognise unnamed address (IMAP)'
        );
        //Test invalid addresses
        $this->assertEmpty(
            PHPMailer::parseAddresses(
                'Joe User <joe@example.com.>, Jill User <jill.@example.net>'
            ),
            'Failed to recognise invalid addresses (IMAP)'
        );
        //Test invalid addresses
        $this->assertEmpty(
            PHPMailer::parseAddresses(
                'Joe User <joe@example.com.>, Jill User <jill.@example.net>',
                false
            ),
            'Failed to recognise invalid addresses'
        );
    }

    /**
     * Test address escaping.
     */
    public function testAddressEscaping()
    {
        $this->Mail->Subject .= ': Address escaping';
        $this->Mail->clearAddresses();
        $this->Mail->addAddress('foo@example.com', 'Tim "The Book" O\'Reilly');
        $this->Mail->Body = 'Test correct escaping of quotes in addresses.';
        $this->buildBody();
        $this->Mail->preSend();
        $b = $this->Mail->getSentMIMEMessage();
        $this->assertTrue((strpos($b, 'To: "Tim \"The Book\" O\'Reilly" <foo@example.com>') !== false));
    }

    /**
     * Test MIME structure assembly.
     */
    public function testMIMEStructure()
    {
        $this->Mail->Subject .= ': MIME structure';
        $this->Mail->Body = '<h3>MIME structure test.</h3>';
        $this->Mail->AltBody = 'MIME structure test.';
        $this->buildBody();
        $this->Mail->preSend();
        $this->assertRegExp(
            "/Content-Transfer-Encoding: 8bit\r\n\r\n".
            "This is a multi-part message in MIME format./",
            $this->Mail->getSentMIMEMessage(),
            'MIME structure broken'
        );
    }

    /**
     * Test BCC-only addressing.
     */
    public function testBCCAddressing()
    {
        $this->Mail->Subject .= ': BCC-only addressing';
        $this->buildBody();
        $this->Mail->clearAllRecipients();
        $this->assertTrue($this->Mail->addBCC('a@example.com'), 'BCC addressing failed');
        $this->assertTrue($this->Mail->send(), 'send failed');
    }

    /**
     * Encoding and charset tests.
     */
    public function testEncodings()
    {
        $this->Mail->CharSet = 'iso-8859-1';
        $this->assertEquals(
            '=A1Hola!_Se=F1or!',
            $this->Mail->encodeQ("\xa1Hola! Se\xf1or!", 'text'),
            'Q Encoding (text) failed'
        );
        $this->assertEquals(
            '=A1Hola!_Se=F1or!',
            $this->Mail->encodeQ("\xa1Hola! Se\xf1or!", 'comment'),
            'Q Encoding (comment) failed'
        );
        $this->assertEquals(
            '=A1Hola!_Se=F1or!',
            $this->Mail->encodeQ("\xa1Hola! Se\xf1or!", 'phrase'),
            'Q Encoding (phrase) failed'
        );
        $this->Mail->CharSet = 'UTF-8';
        $this->assertEquals(
            '=C2=A1Hola!_Se=C3=B1or!',
            $this->Mail->encodeQ("\xc2\xa1Hola! Se\xc3\xb1or!", 'text'),
            'Q Encoding (text) failed'
        );
        //Strings containing '=' are a special case
        $this->assertEquals(
            'Nov=C3=A1=3D',
            $this->Mail->encodeQ("Nov\xc3\xa1=", 'text'),
            'Q Encoding (text) failed 2'
        );

        $this->assertEquals($this->Mail->encodeString('hello', 'binary'), 'hello', 'Binary encoding changed input');
        $this->Mail->ErrorInfo = '';
        $this->Mail->encodeString('hello', 'asdfghjkl');
        $this->assertNotEmpty($this->Mail->ErrorInfo, 'Invalid encoding not detected');
    }

    /**
     * Test base-64 encoding.
     */
    public function testBase64()
    {
        $this->Mail->Subject .= ': Base-64 encoding';
        $this->Mail->Encoding = 'base64';
        $this->buildBody();
        $this->assertTrue($this->Mail->send(), 'Base64 encoding failed');
    }
    /**
     * S/MIME Signing tests (self-signed).
     *
     * @requires extension openssl
     */
    public function testSigning()
    {
        $this->Mail->Subject .= ': S/MIME signing';
        $this->Mail->Body = 'This message is S/MIME signed.';
        $this->buildBody();

        $dn = [
            'countryName' => 'UK',
            'stateOrProvinceName' => 'Here',
            'localityName' => 'There',
            'organizationName' => 'PHP',
            'organizationalUnitName' => 'PHPMailer',
            'commonName' => 'PHPMailer Test',
            'emailAddress' => 'phpmailer@example.com'
        ];
        $keyconfig = [
            "digest_alg" => "sha256",
            "private_key_bits" => 2048,
            "private_key_type" => OPENSSL_KEYTYPE_RSA,
        ];
        $password = 'password';
        $certfile = 'certfile.pem';
        $keyfile = 'keyfile.pem';

        //Make a new key pair
        $pk = openssl_pkey_new($keyconfig);
        //Create a certificate signing request
        $csr = openssl_csr_new($dn, $pk);
        //Create a self-signed cert
        $cert = openssl_csr_sign($csr, null, $pk, 1);
        //Save the cert
        openssl_x509_export($cert, $certout);
        file_put_contents($certfile, $certout);
        //Save the key
        openssl_pkey_export($pk, $pkeyout, $password);
        file_put_contents($keyfile, $pkeyout);

        $this->Mail->sign(
            $certfile,
            $keyfile,
            $password
        );
        $this->assertTrue($this->Mail->send(), 'S/MIME signing failed');

        $msg = $this->Mail->getSentMIMEMessage();
        $this->assertNotContains("\r\n\r\nMIME-Version:", $msg, 'Incorrect MIME headers');
        unlink($certfile);
        unlink($keyfile);
    }

    /**
     * S/MIME Signing tests using a CA chain cert.
     * To test that a generated message is signed correctly, save the message in a file called `signed.eml`
     * and use openssl along with the certs generated by this script:
     * `openssl smime -verify -in signed.eml -signer certfile.pem -CAfile cacertfile.pem`
     *
     * @requires extension openssl
     */
    public function testSigningWithCA()
    {
        $this->Mail->Subject .= ': S/MIME signing with CA';
        $this->Mail->Body = 'This message is S/MIME signed with an extra CA cert.';
        $this->buildBody();

        $certprops = [
            'countryName' => 'UK',
            'stateOrProvinceName' => 'Here',
            'localityName' => 'There',
            'organizationName' => 'PHP',
            'organizationalUnitName' => 'PHPMailer',
            'commonName' => 'PHPMailer Test',
            'emailAddress' => 'phpmailer@example.com'
        ];
        $cacertprops = [
            'countryName' => 'UK',
            'stateOrProvinceName' => 'Here',
            'localityName' => 'There',
            'organizationName' => 'PHP',
            'organizationalUnitName' => 'PHPMailer CA',
            'commonName' => 'PHPMailer Test CA',
            'emailAddress' => 'phpmailer@example.com'
        ];
        $keyconfig = [
            'digest_alg' => 'sha256',
            'private_key_bits' => 2048,
            'private_key_type' => OPENSSL_KEYTYPE_RSA,
        ];
        $password = 'password';
        $cacertfile = 'cacertfile.pem';
        $cakeyfile = 'cakeyfile.pem';
        $certfile = 'certfile.pem';
        $keyfile = 'keyfile.pem';

        //Create a CA cert
        //Make a new key pair
        $capk = openssl_pkey_new($keyconfig);
        //Create a certificate signing request
        $csr = openssl_csr_new($cacertprops, $capk);
        //Create a self-signed cert
        $cert = openssl_csr_sign($csr, null, $capk, 1);
        //Save the CA cert
        openssl_x509_export($cert, $certout);
        file_put_contents($cacertfile, $certout);
        //Save the CA key
        openssl_pkey_export($capk, $pkeyout, $password);
        file_put_contents($cakeyfile, $pkeyout);

        //Create a cert signed by our CA
        //Make a new key pair
        $pk = openssl_pkey_new($keyconfig);
        //Create a certificate signing request
        $csr = openssl_csr_new($certprops, $pk);
        //Create a self-signed cert
        $cert = openssl_csr_sign($csr, 'file://' . $cacertfile, $capk, 1);
        //Save the cert
        openssl_x509_export($cert, $certout);
        file_put_contents($certfile, $certout);
        //Save the key
        openssl_pkey_export($pk, $pkeyout, $password);
        file_put_contents($keyfile, $pkeyout);

        $this->Mail->sign(
            $certfile,
            $keyfile,
            $password,
            $cacertfile
        );
        $this->assertTrue($this->Mail->send(), 'S/MIME signing with CA failed');
        unlink($cacertfile);
        unlink($cakeyfile);
        unlink($certfile);
        unlink($keyfile);
    }

    /**
     * DKIM body canonicalization tests.
<<<<<<< HEAD
     * @link https://tools.ietf.org/html/rfc6376#section-3.4.4
=======
     *
     * @see https://tools.ietf.org/html/rfc6376#section-3.4.4
>>>>>>> a2300734
     */
    public function testDKIMBodyCanonicalization()
    {
        //Example from https://tools.ietf.org/html/rfc6376#section-3.4.5
        $prebody = " C \r\nD \t E\r\n\r\n\r\n";
        $postbody = " C \r\nD \t E\r\n";
        $this->assertEquals($this->Mail->DKIM_BodyC(''), "\r\n", 'DKIM empty body canonicalization incorrect');
        $this->assertEquals(
            base64_encode(sha1($this->Mail->DKIM_BodyC(''), true)),
            'uoq1oCgLlTqpdDX/iUbLy7J1Wic=',
            'DKIM canonicalized empty body hash mismatch'
        );
        $this->assertEquals($this->Mail->DKIM_BodyC($prebody), $postbody, 'DKIM body canonicalization incorrect');
    }

    /**
     * DKIM header canonicalization tests.
<<<<<<< HEAD
     * @link https://tools.ietf.org/html/rfc6376#section-3.4.2
=======
     *
     * @see https://tools.ietf.org/html/rfc6376#section-3.4.2
>>>>>>> a2300734
     */
    public function testDKIMHeaderCanonicalization()
    {
        //Example from https://tools.ietf.org/html/rfc6376#section-3.4.5
        $preheaders = "A: X\r\nB : Y\t\r\n\tZ  \r\n";
        $postheaders = "a:X\r\nb:Y Z\r\n";
        $this->assertEquals(
            $this->Mail->DKIM_HeaderC($preheaders),
            $postheaders,
            'DKIM header canonicalization incorrect'
        );
    }

    /**
     * DKIM Signing tests.
     *
     * @requires extension openssl
     */
    public function testDKIM()
    {
        $this->Mail->Subject .= ': DKIM signing';
        $this->Mail->Body = 'This message is DKIM signed.';
        $this->buildBody();
        $privatekeyfile = 'dkim_private.pem';
        //Make a new key pair
        //(2048 bits is the recommended minimum key length -
        //gmail won't accept less than 1024 bits)
        $pk = openssl_pkey_new(
            [
                'private_key_bits' => 2048,
                'private_key_type' => OPENSSL_KEYTYPE_RSA
            ]
        );
        openssl_pkey_export_to_file($pk, $privatekeyfile);
        $this->Mail->DKIM_domain = 'example.com';
        $this->Mail->DKIM_private = $privatekeyfile;
        $this->Mail->DKIM_selector = 'phpmailer';
        $this->Mail->DKIM_passphrase = ''; //key is not encrypted
        $this->assertTrue($this->Mail->send(), 'DKIM signed mail failed');
        unlink($privatekeyfile);
    }

    /**
     * Test line break reformatting.
     */
    public function testLineBreaks()
    {
        $unixsrc = "hello\nWorld\nAgain\n";
        $macsrc = "hello\rWorld\rAgain\r";
        $windowssrc = "hello\r\nWorld\r\nAgain\r\n";
        $mixedsrc = "hello\nWorld\rAgain\r\n";
        $target = "hello\r\nWorld\r\nAgain\r\n";
        $this->assertEquals($target, PHPMailer::normalizeBreaks($unixsrc), 'UNIX break reformatting failed');
        $this->assertEquals($target, PHPMailer::normalizeBreaks($macsrc), 'Mac break reformatting failed');
        $this->assertEquals($target, PHPMailer::normalizeBreaks($windowssrc), 'Windows break reformatting failed');
        $this->assertEquals($target, PHPMailer::normalizeBreaks($mixedsrc), 'Mixed break reformatting failed');
    }

    /**
     * Test line length detection
     */
    public function testLineLength()
    {
        $oklen = str_repeat(str_repeat('0', PHPMailer::MAX_LINE_LENGTH)."\r\n", 2);
        $badlen = str_repeat(str_repeat('1', PHPMailer::MAX_LINE_LENGTH + 1) . "\r\n", 2);
        $this->assertTrue(PHPMailer::hasLineLongerThanMax($badlen), 'Long line not detected (only)');
        $this->assertTrue(PHPMailer::hasLineLongerThanMax($oklen . $badlen), 'Long line not detected (first)');
        $this->assertTrue(PHPMailer::hasLineLongerThanMax($badlen . $oklen), 'Long line not detected (last)');
        $this->assertTrue(
            PHPMailer::hasLineLongerThanMax($oklen . $badlen . $oklen),
            'Long line not detected (middle)'
        );
        $this->assertFalse(PHPMailer::hasLineLongerThanMax($oklen), 'Long line false positive');
        $this->Mail->isHTML(false);
        $this->Mail->Subject .= ": Line length test";
        $this->Mail->CharSet = 'UTF-8';
        $this->Mail->Encoding = '8bit';
        $this->Mail->Body = $oklen . $badlen . $oklen . $badlen;
        $this->buildBody();
        $this->assertTrue($this->Mail->send(), $this->Mail->ErrorInfo);
        $this->assertEquals('quoted-printable', $this->Mail->Encoding, 'Long line did not override transfer encoding');
    }

    /**
     * Test setting and retrieving message ID.
     */
    public function testMessageID()
    {
        $this->Mail->Body = 'Test message ID.';
        $id = md5(12345);
        $this->Mail->MessageID = $id;
        $this->buildBody();
        $this->Mail->preSend();
        $lastid = $this->Mail->getLastMessageID();
        $this->assertNotEquals($lastid, $id, 'Invalid Message ID allowed');
        $id = '<'.md5(12345).'@example.com>';
        $this->Mail->MessageID = $id;
        $this->buildBody();
        $this->Mail->preSend();
        $lastid = $this->Mail->getLastMessageID();
        $this->assertEquals($lastid, $id, 'Custom Message ID not used');
        $this->Mail->MessageID = '';
        $this->buildBody();
        $this->Mail->preSend();
        $lastid = $this->Mail->getLastMessageID();
        $this->assertRegExp('/^<.*@.*>$/', $lastid, 'Invalid default Message ID');
    }

    /**
     * Miscellaneous calls to improve test coverage and some small tests.
     */
    public function testMiscellaneous()
    {
        $this->assertEquals('application/pdf', PHPMailer::_mime_types('pdf'), 'MIME TYPE lookup failed');
        $this->Mail->addCustomHeader('SomeHeader: Some Value');
        $this->Mail->clearCustomHeaders();
        $this->Mail->clearAttachments();
        $this->Mail->isHTML(false);
        $this->Mail->isSMTP();
        $this->Mail->isMail();
        $this->Mail->isSendmail();
        $this->Mail->isQmail();
        $this->Mail->setLanguage('fr');
        $this->Mail->Sender = '';
        $this->Mail->createHeader();
        $this->assertFalse($this->Mail->set('x', 'y'), 'Invalid property set succeeded');
        $this->assertTrue($this->Mail->set('Timeout', 11), 'Valid property set failed');
        $this->assertTrue($this->Mail->set('AllowEmpty', null), 'Null property set failed');
        $this->assertTrue($this->Mail->set('AllowEmpty', false), 'Valid property set of null property failed');
        //Test pathinfo
        $a = '/mnt/files/飛兒樂 團光茫.mp3';
        $q = PHPMailer::mb_pathinfo($a);
        $this->assertEquals($q['dirname'], '/mnt/files', 'UNIX dirname not matched');
        $this->assertEquals($q['basename'], '飛兒樂 團光茫.mp3', 'UNIX basename not matched');
        $this->assertEquals($q['extension'], 'mp3', 'UNIX extension not matched');
        $this->assertEquals($q['filename'], '飛兒樂 團光茫', 'UNIX filename not matched');
        $this->assertEquals(
            PHPMailer::mb_pathinfo($a, PATHINFO_DIRNAME),
            '/mnt/files',
            'Dirname path element not matched'
        );
        $this->assertEquals(
            PHPMailer::mb_pathinfo($a, PATHINFO_BASENAME),
            '飛兒樂 團光茫.mp3',
            'Basename path element not matched'
        );
        $this->assertEquals(PHPMailer::mb_pathinfo($a, 'filename'), '飛兒樂 團光茫', 'Filename path element not matched');
        $a = 'c:\mnt\files\飛兒樂 團光茫.mp3';
        $q = PHPMailer::mb_pathinfo($a);
        $this->assertEquals($q['dirname'], 'c:\mnt\files', 'Windows dirname not matched');
        $this->assertEquals($q['basename'], '飛兒樂 團光茫.mp3', 'Windows basename not matched');
        $this->assertEquals($q['extension'], 'mp3', 'Windows extension not matched');
        $this->assertEquals($q['filename'], '飛兒樂 團光茫', 'Windows filename not matched');

        $this->assertEquals(
            PHPMailer::filenameToType('abc.jpg?xyz=1'),
            'image/jpeg',
            'Query string not ignored in filename'
        );
        $this->assertEquals(
            PHPMailer::filenameToType('abc.xyzpdq'),
            'application/octet-stream',
            'Default MIME type not applied to unknown extension'
        );
        
        //Line break normalization
        $eol = PHPMailer::LE;
        $b1 = "1\r2\r3\r";
        $b2 = "1\n2\n3\n";
        $b3 = "1\r\n2\r3\n";
        $t1 = "1{$eol}2{$eol}3{$eol}";
        $this->assertEquals($this->Mail->fixEOL($b1), $t1, 'Failed to normalize line breaks (1)');
        $this->assertEquals($this->Mail->fixEOL($b2), $t1, 'Failed to normalize line breaks (2)');
        $this->assertEquals($this->Mail->fixEOL($b3), $t1, 'Failed to normalize line breaks (3)');
    }

    public function testBadSMTP()
    {
        $this->Mail->smtpConnect();
        $smtp = $this->Mail->getSMTPInstance();
        $this->assertFalse($smtp->mail("somewhere\nbad"), 'Bad SMTP command containing breaks accepted');
    }

    /**
     * Tests the Custom header getter
     */
    public function testCustomHeaderGetter()
    {
        $this->Mail->addCustomHeader('foo', 'bar');
        $this->assertEquals([['foo', 'bar']], $this->Mail->getCustomHeaders());

        $this->Mail->addCustomHeader('foo', 'baz');
        $this->assertEquals(
            [
                ['foo', 'bar'],
                ['foo', 'baz']
            ],
            $this->Mail->getCustomHeaders()
        );

        $this->Mail->clearCustomHeaders();
        $this->assertEmpty($this->Mail->getCustomHeaders());

        $this->Mail->addCustomHeader('yux');
        $this->assertEquals([['yux']], $this->Mail->getCustomHeaders());

        $this->Mail->addCustomHeader('Content-Type: application/json');
        $this->assertEquals(
            [
                ['yux'],
                ['Content-Type', ' application/json']
            ],
            $this->Mail->getCustomHeaders()
        );
    }

    /**
     * Tests setting and retrieving ConfirmReadingTo address, also known as "read receipt" address.
     */
    public function testConfirmReadingTo()
    {
        $this->Mail->CharSet = 'utf-8';
        $this->buildBody();

        $this->Mail->ConfirmReadingTo = 'test@example..com';  //Invalid address
        $this->assertFalse($this->Mail->send(), $this->Mail->ErrorInfo);

        $this->Mail->ConfirmReadingTo = ' test@example.com';  //Extra space to trim
        $this->assertTrue($this->Mail->send(), $this->Mail->ErrorInfo);
        $this->assertEquals(
            'test@example.com',
            $this->Mail->ConfirmReadingTo,
            'Unexpected read receipt address'
        );

        $this->Mail->ConfirmReadingTo = 'test@françois.ch';  //Address with IDN
        if ($this->Mail->idnSupported()) {
            $this->assertTrue($this->Mail->send(), $this->Mail->ErrorInfo);
            $this->assertEquals(
                'test@xn--franois-xxa.ch',
                $this->Mail->ConfirmReadingTo,
                'IDN address not converted to punycode'
            );
        } else {
            $this->assertFalse($this->Mail->send(), $this->Mail->ErrorInfo);
        }
    }

    /**
     * Tests CharSet and Unicode -> ASCII conversions for addresses with IDN.
     */
    public function testConvertEncoding()
    {
        if (!$this->Mail->idnSupported()) {
            $this->markTestSkipped('intl and/or mbstring extensions are not available');
        }

        $this->Mail->clearAllRecipients();
        $this->Mail->clearReplyTos();

        // This file is UTF-8 encoded. Create a domain encoded in "iso-8859-1".
        $domain = '@' . mb_convert_encoding('françois.ch', 'ISO-8859-1', 'UTF-8');
        $this->Mail->addAddress('test' . $domain);
        $this->Mail->addCC('test+cc' . $domain);
        $this->Mail->addBCC('test+bcc' . $domain);
        $this->Mail->addReplyTo('test+replyto' . $domain);

        // Queued addresses are not returned by get*Addresses() before send() call.
        $this->assertEmpty($this->Mail->getToAddresses(), 'Bad "to" recipients');
        $this->assertEmpty($this->Mail->getCcAddresses(), 'Bad "cc" recipients');
        $this->assertEmpty($this->Mail->getBccAddresses(), 'Bad "bcc" recipients');
        $this->assertEmpty($this->Mail->getReplyToAddresses(), 'Bad "reply-to" recipients');

        // Clear queued BCC recipient.
        $this->Mail->clearBCCs();

        $this->buildBody();
        $this->assertTrue($this->Mail->send(), $this->Mail->ErrorInfo);

        // Addresses with IDN are returned by get*Addresses() after send() call.
        $domain = $this->Mail->punyencodeAddress($domain);
        $this->assertEquals(
            [['test' . $domain, '']],
            $this->Mail->getToAddresses(),
            'Bad "to" recipients'
        );
        $this->assertEquals(
            [['test+cc' . $domain, '']],
            $this->Mail->getCcAddresses(),
            'Bad "cc" recipients'
        );
        $this->assertEmpty($this->Mail->getBccAddresses(), 'Bad "bcc" recipients');
        $this->assertEquals(
            ['test+replyto' . $domain => ['test+replyto' . $domain, '']],
            $this->Mail->getReplyToAddresses(),
            'Bad "reply-to" addresses'
        );
    }

    /**
     * Tests removal of duplicate recipients and reply-tos.
     */
    public function testDuplicateIDNRemoved()
    {
        if (!$this->Mail->idnSupported()) {
            $this->markTestSkipped('intl and/or mbstring extensions are not available');
        }

        $this->Mail->clearAllRecipients();
        $this->Mail->clearReplyTos();

        $this->Mail->CharSet = 'utf-8';

        $this->assertTrue($this->Mail->addAddress('test@françois.ch'));
        $this->assertFalse($this->Mail->addAddress('test@françois.ch'));
        $this->assertTrue($this->Mail->addAddress('test@FRANÇOIS.CH'));
        $this->assertFalse($this->Mail->addAddress('test@FRANÇOIS.CH'));
        $this->assertTrue($this->Mail->addAddress('test@xn--franois-xxa.ch'));
        $this->assertFalse($this->Mail->addAddress('test@xn--franois-xxa.ch'));
        $this->assertFalse($this->Mail->addAddress('test@XN--FRANOIS-XXA.CH'));

        $this->assertTrue($this->Mail->addReplyTo('test+replyto@françois.ch'));
        $this->assertFalse($this->Mail->addReplyTo('test+replyto@françois.ch'));
        $this->assertTrue($this->Mail->addReplyTo('test+replyto@FRANÇOIS.CH'));
        $this->assertFalse($this->Mail->addReplyTo('test+replyto@FRANÇOIS.CH'));
        $this->assertTrue($this->Mail->addReplyTo('test+replyto@xn--franois-xxa.ch'));
        $this->assertFalse($this->Mail->addReplyTo('test+replyto@xn--franois-xxa.ch'));
        $this->assertFalse($this->Mail->addReplyTo('test+replyto@XN--FRANOIS-XXA.CH'));

        $this->buildBody();
        $this->assertTrue($this->Mail->send(), $this->Mail->ErrorInfo);

        // There should be only one "To" address and one "Reply-To" address.
        $this->assertEquals(
            1,
            count($this->Mail->getToAddresses()),
            'Bad count of "to" recipients'
        );
        $this->assertEquals(
            1,
            count($this->Mail->getReplyToAddresses()),
            'Bad count of "reply-to" addresses'
        );
    }

    /**
     * Use a fake POP3 server to test POP-before-SMTP auth.
     * With a known-good login
<<<<<<< HEAD
=======
     *
>>>>>>> a2300734
     * @group pop3
     */
    public function testPopBeforeSmtpGood()
    {
        //Start a fake POP server
        $pid = shell_exec(
            '/usr/bin/nohup ' .
            $this->INCLUDE_DIR .
            '/test/runfakepopserver.sh 1100 >/dev/null 2>/dev/null & printf "%u" $!'
        );
        $this->pids[] = $pid;

        sleep(1);
        //Test a known-good login
        $this->assertTrue(
            POP3::popBeforeSmtp('localhost', 1100, 10, 'user', 'test', $this->Mail->SMTPDebug),
            'POP before SMTP failed'
        );
        //Kill the fake server, don't care if it fails
        @shell_exec('kill -TERM ' . escapeshellarg($pid));
        sleep(2);
    }

    /**
     * Use a fake POP3 server to test POP-before-SMTP auth
     * with a known-bad login.
<<<<<<< HEAD
=======
     *
>>>>>>> a2300734
     * @group pop3
     */
    public function testPopBeforeSmtpBad()
    {
        //Start a fake POP server on a different port
        //so we don't inadvertently connect to the previous instance
        $pid = shell_exec(
            '/usr/bin/nohup ' .
            $this->INCLUDE_DIR .
            '/test/runfakepopserver.sh 1101 >/dev/null 2>/dev/null & printf "%u" $!'
        );
        $this->pids[] = $pid;

        sleep(2);
        //Test a known-bad login
        $this->assertFalse(
            POP3::popBeforeSmtp('localhost', 1101, 10, 'user', 'xxx', $this->Mail->SMTPDebug),
            'POP before SMTP should have failed'
        );
        //Kill the fake server, don't care if it fails
        @shell_exec('kill -TERM ' . escapeshellarg($pid));
        sleep(2);
    }

    /**
     * Test SMTP host connections.
     * This test can take a long time, so run it last
<<<<<<< HEAD
=======
     *
>>>>>>> a2300734
     * @group slow
     */
    public function testSmtpConnect()
    {
        $this->Mail->SMTPDebug = 4; //Show connection-level errors
        $this->assertTrue($this->Mail->smtpConnect(), 'SMTP single connect failed');
        $this->Mail->smtpClose();
        $this->Mail->Host = 'ssl://localhost:12345;tls://localhost:587;10.10.10.10:54321;localhost:12345;10.10.10.10';
        $this->assertFalse($this->Mail->smtpConnect(), 'SMTP bad multi-connect succeeded');
        $this->Mail->smtpClose();
        $this->Mail->Host = 'localhost:12345;10.10.10.10:54321;' . $_REQUEST['mail_host'];
        $this->assertTrue($this->Mail->smtpConnect(), 'SMTP multi-connect failed');
        $this->Mail->smtpClose();
        $this->Mail->Host = ' localhost:12345 ; ' . $_REQUEST['mail_host'] . ' ';
        $this->assertTrue($this->Mail->smtpConnect(), 'SMTP hosts with stray spaces failed');
        $this->Mail->smtpClose();
        $this->Mail->Host = $_REQUEST['mail_host'];
        //Need to pick a harmless option so as not cause problems of its own! socket:bind doesn't work with Travis-CI
        $this->assertTrue(
            $this->Mail->smtpConnect(['ssl' => ['verify_depth' => 10]]),
            'SMTP connect with options failed'
        );
    }
}

/**
 * This is a sample form for setting appropriate test values through a browser
 * These values can also be set using a file called testbootstrap.php (not in repo) in the same folder as this script
 * which is probably more useful if you run these tests a lot
 * <html>
 * <body>
 * <h3>PHPMailer Unit Test</h3>
 * By entering a SMTP hostname it will automatically perform tests with SMTP.
 *
 * <form name="phpmailer_unit" action=__FILE__ method="get">
 * <input type="hidden" name="submitted" value="1"/>
 * From Address: <input type="text" size="50" name="mail_from" value="<?php echo get("mail_from"); ?>"/>
 * <br/>
 * To Address: <input type="text" size="50" name="mail_to" value="<?php echo get("mail_to"); ?>"/>
 * <br/>
 * Cc Address: <input type="text" size="50" name="mail_cc" value="<?php echo get("mail_cc"); ?>"/>
 * <br/>
 * SMTP Hostname: <input type="text" size="50" name="mail_host" value="<?php echo get("mail_host"); ?>"/>
 * <p/>
 * <input type="submit" value="Run Test"/>
 *
 * </form>
 * </body>
 * </html>
 */<|MERGE_RESOLUTION|>--- conflicted
+++ resolved
@@ -1,16 +1,6 @@
 <?php
 /**
  * PHPMailer - PHP email transport unit tests.
-<<<<<<< HEAD
- *
- * PHP version 5.5
- * @package PHPMailer
- * @author Marcus Bointon <phpmailer@synchromedia.co.uk>
- * @author Andy Prevost
- * @copyright 2012 - 2016 Marcus Bointon
- * @copyright 2004 - 2009 Andy Prevost
- * @license http://www.gnu.org/copyleft/lesser.html GNU Lesser General Public License
-=======
  *
  * PHP version 5.5
  *
@@ -20,7 +10,6 @@
  * @copyright 2012 - 2016 Marcus Bointon
  * @copyright 2004 - 2009 Andy Prevost
  * @license   http://www.gnu.org/copyleft/lesser.html GNU Lesser General Public License
->>>>>>> a2300734
  */
 
 namespace PHPMailer\PHPMailer;
@@ -32,11 +21,7 @@
 {
     /**
      * Holds the phpmailer instance.
-<<<<<<< HEAD
-     * @private
-=======
      *
->>>>>>> a2300734
      * @var PHPMailer
      */
     public $Mail;
@@ -64,23 +49,15 @@
 
     /**
      * Default include path
-<<<<<<< HEAD
-=======
      *
->>>>>>> a2300734
      * @var string
      */
     public $INCLUDE_DIR = '..';
 
     /**
      * PIDs of any processes we need to kill
-<<<<<<< HEAD
-     * @var array
-     * @access private
-=======
      *
      * @var array
->>>>>>> a2300734
      */
     private $pids = [];
 
@@ -1770,12 +1747,8 @@
 
     /**
      * DKIM body canonicalization tests.
-<<<<<<< HEAD
-     * @link https://tools.ietf.org/html/rfc6376#section-3.4.4
-=======
      *
      * @see https://tools.ietf.org/html/rfc6376#section-3.4.4
->>>>>>> a2300734
      */
     public function testDKIMBodyCanonicalization()
     {
@@ -1793,12 +1766,8 @@
 
     /**
      * DKIM header canonicalization tests.
-<<<<<<< HEAD
-     * @link https://tools.ietf.org/html/rfc6376#section-3.4.2
-=======
      *
      * @see https://tools.ietf.org/html/rfc6376#section-3.4.2
->>>>>>> a2300734
      */
     public function testDKIMHeaderCanonicalization()
     {
@@ -2147,10 +2116,7 @@
     /**
      * Use a fake POP3 server to test POP-before-SMTP auth.
      * With a known-good login
-<<<<<<< HEAD
-=======
      *
->>>>>>> a2300734
      * @group pop3
      */
     public function testPopBeforeSmtpGood()
@@ -2177,10 +2143,7 @@
     /**
      * Use a fake POP3 server to test POP-before-SMTP auth
      * with a known-bad login.
-<<<<<<< HEAD
-=======
      *
->>>>>>> a2300734
      * @group pop3
      */
     public function testPopBeforeSmtpBad()
@@ -2208,10 +2171,7 @@
     /**
      * Test SMTP host connections.
      * This test can take a long time, so run it last
-<<<<<<< HEAD
-=======
      *
->>>>>>> a2300734
      * @group slow
      */
     public function testSmtpConnect()
