<?php
/**
 * PHPMailer - PHP email transport unit tests.
 *
 * PHP version 5.5
 * @package PHPMailer
 * @author Marcus Bointon <phpmailer@synchromedia.co.uk>
 * @author Andy Prevost
 * @copyright 2012 - 2016 Marcus Bointon
 * @copyright 2004 - 2009 Andy Prevost
 * @license http://www.gnu.org/copyleft/lesser.html GNU Lesser General Public License
 */

namespace PHPMailer\PHPMailer;

/**
 * PHPMailer - PHP email transport unit test class.
 */
class PHPMailerTest extends \PHPUnit_Framework_TestCase
{
    /**
     * Holds the phpmailer instance.
     * @private
     * @var PHPMailer
     */
    public $Mail;

    /**
     * Holds the SMTP mail host.
     * @public
     * @var string
     */
    public $Host = '';

    /**
     * Holds the change log.
     * @private
     * @var string[]
     */
    public $ChangeLog = [];

    /**
     * Holds the note log.
     * @private
     * @var string[]
     */
    public $NoteLog = [];

    /**
     * Default include path
     * @var string
     */
    public $INCLUDE_DIR = '..';

    /**
     * PIDs of any processes we need to kill
     * @var array
     * @access private
     */
    private $pids = [];

    /**
     * Run before each test is started.
     */
    public function setUp()
    {
        $this->INCLUDE_DIR = dirname(__DIR__); //Default to the dir above the test dir, i.e. the project home dir
        if (file_exists($this->INCLUDE_DIR . '/test/testbootstrap.php')) {
            include $this->INCLUDE_DIR . '/test/testbootstrap.php'; //Overrides go in here
        }
        $this->Mail = new PHPMailer;
        $this->Mail->SMTPDebug = 3; //Full debug output
        $this->Mail->Priority = 3;
        $this->Mail->Encoding = '8bit';
        $this->Mail->CharSet = 'iso-8859-1';
        if (array_key_exists('mail_from', $_REQUEST)) {
            $this->Mail->From = $_REQUEST['mail_from'];
        } else {
            $this->Mail->From = 'unit_test@phpmailer.example.com';
        }
        $this->Mail->FromName = 'Unit Tester';
        $this->Mail->Sender = '';
        $this->Mail->Subject = 'Unit Test';
        $this->Mail->Body = '';
        $this->Mail->AltBody = '';
        $this->Mail->WordWrap = 0;
        if (array_key_exists('mail_host', $_REQUEST)) {
            $this->Mail->Host = $_REQUEST['mail_host'];
        } else {
            $this->Mail->Host = 'mail.example.com';
        }
        if (array_key_exists('mail_port', $_REQUEST)) {
            $this->Mail->Port = $_REQUEST['mail_port'];
        } else {
            $this->Mail->Port = 25;
        }
        $this->Mail->Helo = 'localhost.localdomain';
        $this->Mail->SMTPAuth = false;
        $this->Mail->Username = '';
        $this->Mail->Password = '';
        $this->Mail->addReplyTo('no_reply@phpmailer.example.com', 'Reply Guy');
        $this->Mail->Sender = 'unit_test@phpmailer.example.com';
        if (strlen($this->Mail->Host) > 0) {
            $this->Mail->Mailer = 'smtp';
        } else {
            $this->Mail->Mailer = 'mail';
        }
        if (array_key_exists('mail_to', $_REQUEST)) {
            $this->setAddress($_REQUEST['mail_to'], 'Test User', 'to');
        }
        if (array_key_exists('mail_cc', $_REQUEST) and strlen($_REQUEST['mail_cc']) > 0) {
            $this->setAddress($_REQUEST['mail_cc'], 'Carbon User', 'cc');
        }
    }

    /**
     * Run after each test is completed.
     */
    public function tearDown()
    {
        // Clean global variables
        $this->Mail = null;
        $this->ChangeLog = [];
        $this->NoteLog = [];

        foreach ($this->pids as $pid) {
            $p = escapeshellarg($pid);
            shell_exec("ps $p && kill -TERM $p");
        }
    }


    /**
     * Build the body of the message in the appropriate format.
     *
     * @private
     * @return void
     */
    public function buildBody()
    {
        $this->checkChanges();

        // Determine line endings for message
        if ('text/html' == $this->Mail->ContentType || strlen($this->Mail->AltBody) > 0) {
            $eol = "<br>\r\n";
            $bullet_start = '<li>';
            $bullet_end = "</li>\r\n";
            $list_start = "<ul>\r\n";
            $list_end = "</ul>\r\n";
        } else {
            $eol = "\r\n";
            $bullet_start = ' - ';
            $bullet_end = "\r\n";
            $list_start = '';
            $list_end = '';
        }

        $ReportBody = '';

        $ReportBody .= '---------------------' . $eol;
        $ReportBody .= 'Unit Test Information' . $eol;
        $ReportBody .= '---------------------' . $eol;
        $ReportBody .= 'phpmailer version: ' . PHPMailer::VERSION . $eol;
        $ReportBody .= 'Content Type: ' . $this->Mail->ContentType . $eol;
        $ReportBody .= 'CharSet: ' . $this->Mail->CharSet . $eol;

        if (strlen($this->Mail->Host) > 0) {
            $ReportBody .= 'Host: ' . $this->Mail->Host . $eol;
        }

        // If attachments then create an attachment list
        $attachments = $this->Mail->getAttachments();
        if (count($attachments) > 0) {
            $ReportBody .= 'Attachments:' . $eol;
            $ReportBody .= $list_start;
            foreach ($attachments as $attachment) {
                $ReportBody .= $bullet_start . 'Name: ' . $attachment[1] . ', ';
                $ReportBody .= 'Encoding: ' . $attachment[3] . ', ';
                $ReportBody .= 'Type: ' . $attachment[4] . $bullet_end;
            }
            $ReportBody .= $list_end . $eol;
        }

        // If there are changes then list them
        if (count($this->ChangeLog) > 0) {
            $ReportBody .= 'Changes' . $eol;
            $ReportBody .= '-------' . $eol;

            $ReportBody .= $list_start;
            for ($i = 0; $i < count($this->ChangeLog); $i++) {
                $ReportBody .= $bullet_start . $this->ChangeLog[$i][0] . ' was changed to [' .
                    $this->ChangeLog[$i][1] . ']' . $bullet_end;
            }
            $ReportBody .= $list_end . $eol . $eol;
        }

        // If there are notes then list them
        if (count($this->NoteLog) > 0) {
            $ReportBody .= 'Notes' . $eol;
            $ReportBody .= '-----' . $eol;

            $ReportBody .= $list_start;
            for ($i = 0; $i < count($this->NoteLog); $i++) {
                $ReportBody .= $bullet_start . $this->NoteLog[$i] . $bullet_end;
            }
            $ReportBody .= $list_end;
        }

        // Re-attach the original body
        $this->Mail->Body .= $eol . $ReportBody;
    }

    /**
     * Check which default settings have been changed for the report.
     * @private
     * @return void
     */
    public function checkChanges()
    {
        if (3 != $this->Mail->Priority) {
            $this->addChange('Priority', $this->Mail->Priority);
        }
        if ('8bit' != $this->Mail->Encoding) {
            $this->addChange('Encoding', $this->Mail->Encoding);
        }
        if ('iso-8859-1' != $this->Mail->CharSet) {
            $this->addChange('CharSet', $this->Mail->CharSet);
        }
        if ('' != $this->Mail->Sender) {
            $this->addChange('Sender', $this->Mail->Sender);
        }
        if (0 != $this->Mail->WordWrap) {
            $this->addChange('WordWrap', $this->Mail->WordWrap);
        }
        if ('mail' != $this->Mail->Mailer) {
            $this->addChange('Mailer', $this->Mail->Mailer);
        }
        if (25 != $this->Mail->Port) {
            $this->addChange('Port', $this->Mail->Port);
        }
        if ('localhost.localdomain' != $this->Mail->Helo) {
            $this->addChange('Helo', $this->Mail->Helo);
        }
        if ($this->Mail->SMTPAuth) {
            $this->addChange('SMTPAuth', 'true');
        }
    }

    /**
     * Add a changelog entry.
     * @access private
     * @param string $sName
     * @param string $sNewValue
     * @return void
     */
    public function addChange($sName, $sNewValue)
    {
        $this->ChangeLog[] = [$sName, $sNewValue];
    }

    /**
     * Adds a simple note to the message.
     * @public
     * @param string $sValue
     * @return void
     */
    public function addNote($sValue)
    {
        $this->NoteLog[] = $sValue;
    }

    /**
     * Adds all of the addresses
     * @access public
     * @param string $sAddress
     * @param string $sName
     * @param string $sType
     * @return boolean
     */
    public function setAddress($sAddress, $sName = '', $sType = 'to')
    {
        switch ($sType) {
            case 'to':
                return $this->Mail->addAddress($sAddress, $sName);
            case 'cc':
                return $this->Mail->addCC($sAddress, $sName);
            case 'bcc':
                return $this->Mail->addBCC($sAddress, $sName);
        }
        return false;
    }

    /**
     * Check that we have loaded default test params.
     * Pretty much everything will fail due to unset recipient if this is not done.
     */
    public function testBootstrap()
    {
        $this->assertTrue(
            file_exists($this->INCLUDE_DIR . '/test/testbootstrap.php'),
            'Test config params missing - copy testbootstrap.php to testbootstrap-dist.php and change as appropriate'
        );
    }

    /**
     * Test CRAM-MD5 authentication.
     * Needs a connection to a server that supports this auth mechanism, so commented out by default
     */
    public function testAuthCRAMMD5()
    {
        $this->Mail->Host = 'hostname';
        $this->Mail->Port = 587;
        $this->Mail->SMTPAuth = true;
        $this->Mail->SMTPSecure = 'tls';
        $this->Mail->AuthType = 'CRAM-MD5';
        $this->Mail->Username = 'username';
        $this->Mail->Password = 'password';
        $this->Mail->Body = 'Test body';
        $this->Mail->Subject .= ': Auth CRAM-MD5';
        $this->Mail->From = 'from@example.com';
        $this->Mail->Sender = 'from@example.com';
        $this->Mail->clearAllRecipients();
        $this->Mail->addAddress('user@example.com');
        //$this->assertTrue($this->mail->send(), $this->mail->ErrorInfo);
    }

    /**
     * Test email address validation.
     * Test addresses obtained from http://isemail.info
     * Some failing cases commented out that are apparently up for debate!
     */
    public function testValidate()
    {
        $validaddresses = [
            'first@iana.org',
            'first.last@iana.org',
            '1234567890123456789012345678901234567890123456789012345678901234@iana.org',
            '"first\"last"@iana.org',
            '"first@last"@iana.org',
            '"first\last"@iana.org',
            'first.last@[12.34.56.78]',
            'first.last@[IPv6:::12.34.56.78]',
            'first.last@[IPv6:1111:2222:3333::4444:12.34.56.78]',
            'first.last@[IPv6:1111:2222:3333:4444:5555:6666:12.34.56.78]',
            'first.last@[IPv6:::1111:2222:3333:4444:5555:6666]',
            'first.last@[IPv6:1111:2222:3333::4444:5555:6666]',
            'first.last@[IPv6:1111:2222:3333:4444:5555:6666::]',
            'first.last@[IPv6:1111:2222:3333:4444:5555:6666:7777:8888]',
            'first.last@x23456789012345678901234567890123456789012345678901234567890123.iana.org',
            'first.last@3com.com',
            'first.last@123.iana.org',
            '"first\last"@iana.org',
            'first.last@[IPv6:1111:2222:3333::4444:5555:12.34.56.78]',
            'first.last@[IPv6:1111:2222:3333::4444:5555:6666:7777]',
            'first.last@example.123',
            'first.last@com',
            '"Abc\@def"@iana.org',
            '"Fred\ Bloggs"@iana.org',
            '"Joe.\Blow"@iana.org',
            '"Abc@def"@iana.org',
            'user+mailbox@iana.org',
            'customer/department=shipping@iana.org',
            '$A12345@iana.org',
            '!def!xyz%abc@iana.org',
            '_somename@iana.org',
            'dclo@us.ibm.com',
            'peter.piper@iana.org',
            '"Doug \"Ace\" L."@iana.org',
            'test@iana.org',
            'TEST@iana.org',
            '1234567890@iana.org',
            'test+test@iana.org',
            'test-test@iana.org',
            't*est@iana.org',
            '+1~1+@iana.org',
            '{_test_}@iana.org',
            '"[[ test ]]"@iana.org',
            'test.test@iana.org',
            '"test.test"@iana.org',
            'test."test"@iana.org',
            '"test@test"@iana.org',
            'test@123.123.123.x123',
            'test@123.123.123.123',
            'test@[123.123.123.123]',
            'test@example.iana.org',
            'test@example.example.iana.org',
            '"test\test"@iana.org',
            'test@example',
            '"test\blah"@iana.org',
            '"test\blah"@iana.org',
            '"test\"blah"@iana.org',
            'customer/department@iana.org',
            '_Yosemite.Sam@iana.org',
            '~@iana.org',
            '"Austin@Powers"@iana.org',
            'Ima.Fool@iana.org',
            '"Ima.Fool"@iana.org',
            '"Ima Fool"@iana.org',
            '"first"."last"@iana.org',
            '"first".middle."last"@iana.org',
            '"first".last@iana.org',
            'first."last"@iana.org',
            '"first"."middle"."last"@iana.org',
            '"first.middle"."last"@iana.org',
            '"first.middle.last"@iana.org',
            '"first..last"@iana.org',
            '"first\"last"@iana.org',
            'first."mid\dle"."last"@iana.org',
            '"test blah"@iana.org',
            '(foo)cal(bar)@(baz)iamcal.com(quux)',
            'cal@iamcal(woo).(yay)com',
            'cal(woo(yay)hoopla)@iamcal.com',
            'cal(foo\@bar)@iamcal.com',
            'cal(foo\)bar)@iamcal.com',
            'first().last@iana.org',
            'pete(his account)@silly.test(his host)',
            'c@(Chris\'s host.)public.example',
            'jdoe@machine(comment). example',
            '1234 @ local(blah) .machine .example',
            'first(abc.def).last@iana.org',
            'first(a"bc.def).last@iana.org',
            'first.(")middle.last(")@iana.org',
            'first(abc\(def)@iana.org',
            'first.last@x(1234567890123456789012345678901234567890123456789012345678901234567890).com',
            'a(a(b(c)d(e(f))g)h(i)j)@iana.org',
            'name.lastname@domain.com',
            'a@b',
            'a@bar.com',
            'aaa@[123.123.123.123]',
            'a@bar',
            'a-b@bar.com',
            '+@b.c',
            '+@b.com',
            'a@b.co-foo.uk',
            '"hello my name is"@stutter.com',
            '"Test \"Fail\" Ing"@iana.org',
            'valid@about.museum',
            'shaitan@my-domain.thisisminekthx',
            'foobar@192.168.0.1',
            '"Joe\Blow"@iana.org',
            'HM2Kinsists@(that comments are allowed)this.is.ok',
            'user%uucp!path@berkeley.edu',
            'first.last @iana.org',
            'cdburgess+!#$%&\'*-/=?+_{}|~test@gmail.com',
            'first.last@[IPv6:::a2:a3:a4:b1:b2:b3:b4]',
            'first.last@[IPv6:a1:a2:a3:a4:b1:b2:b3::]',
            'first.last@[IPv6:::]',
            'first.last@[IPv6:::b4]',
            'first.last@[IPv6:::b3:b4]',
            'first.last@[IPv6:a1::b4]',
            'first.last@[IPv6:a1::]',
            'first.last@[IPv6:a1:a2::]',
            'first.last@[IPv6:0123:4567:89ab:cdef::]',
            'first.last@[IPv6:0123:4567:89ab:CDEF::]',
            'first.last@[IPv6:::a3:a4:b1:ffff:11.22.33.44]',
            'first.last@[IPv6:::a2:a3:a4:b1:ffff:11.22.33.44]',
            'first.last@[IPv6:a1:a2:a3:a4::11.22.33.44]',
            'first.last@[IPv6:a1:a2:a3:a4:b1::11.22.33.44]',
            'first.last@[IPv6:a1::11.22.33.44]',
            'first.last@[IPv6:a1:a2::11.22.33.44]',
            'first.last@[IPv6:0123:4567:89ab:cdef::11.22.33.44]',
            'first.last@[IPv6:0123:4567:89ab:CDEF::11.22.33.44]',
            'first.last@[IPv6:a1::b2:11.22.33.44]',
            'test@test.com',
            'test@xn--example.com',
            'test@example.com'
        ];
        $invalidaddresses = [
            'first.last@sub.do,com',
            'first\@last@iana.org',
            '123456789012345678901234567890123456789012345678901234567890' .
                '@12345678901234567890123456789012345678901234 [...]',
            'first.last',
            '12345678901234567890123456789012345678901234567890123456789012345@iana.org',
            '.first.last@iana.org',
            'first.last.@iana.org',
            'first..last@iana.org',
            '"first"last"@iana.org',
            '"""@iana.org',
            '"\"@iana.org',
            //'""@iana.org',
            'first\@last@iana.org',
            'first.last@',
            'x@x23456789.x23456789.x23456789.x23456789.x23456789.x23456789.x23456789.' .
                'x23456789.x23456789.x23456789.x23 [...]',
            'first.last@[.12.34.56.78]',
            'first.last@[12.34.56.789]',
            'first.last@[::12.34.56.78]',
            'first.last@[IPv5:::12.34.56.78]',
            'first.last@[IPv6:1111:2222:3333:4444:5555:12.34.56.78]',
            'first.last@[IPv6:1111:2222:3333:4444:5555:6666:7777:12.34.56.78]',
            'first.last@[IPv6:1111:2222:3333:4444:5555:6666:7777]',
            'first.last@[IPv6:1111:2222:3333:4444:5555:6666:7777:8888:9999]',
            'first.last@[IPv6:1111:2222::3333::4444:5555:6666]',
            'first.last@[IPv6:1111:2222:333x::4444:5555]',
            'first.last@[IPv6:1111:2222:33333::4444:5555]',
            'first.last@-xample.com',
            'first.last@exampl-.com',
            'first.last@x234567890123456789012345678901234567890123456789012345678901234.iana.org',
            'abc\@def@iana.org',
            'abc\@iana.org',
            'Doug\ \"Ace\"\ Lovell@iana.org',
            'abc@def@iana.org',
            'abc\@def@iana.org',
            'abc\@iana.org',
            '@iana.org',
            'doug@',
            '"qu@iana.org',
            'ote"@iana.org',
            '.dot@iana.org',
            'dot.@iana.org',
            'two..dot@iana.org',
            '"Doug "Ace" L."@iana.org',
            'Doug\ \"Ace\"\ L\.@iana.org',
            'hello world@iana.org',
            'helloworld@iana .org',
            'gatsby@f.sc.ot.t.f.i.tzg.era.l.d.',
            'test.iana.org',
            'test.@iana.org',
            'test..test@iana.org',
            '.test@iana.org',
            'test@test@iana.org',
            'test@@iana.org',
            '-- test --@iana.org',
            '[test]@iana.org',
            '"test"test"@iana.org',
            '()[]\;:,><@iana.org',
            'test@.',
            'test@example.',
            'test@.org',
            'test@12345678901234567890123456789012345678901234567890123456789012345678901234567890' .
                '12345678901234567890 [...]',
            'test@[123.123.123.123',
            'test@123.123.123.123]',
            'NotAnEmail',
            '@NotAnEmail',
            '"test"blah"@iana.org',
            '.wooly@iana.org',
            'wo..oly@iana.org',
            'pootietang.@iana.org',
            '.@iana.org',
            'Ima Fool@iana.org',
            'phil.h\@\@ck@haacked.com',
            'foo@[\1.2.3.4]',
            //'first."".last@iana.org',
            'first\last@iana.org',
            'Abc\@def@iana.org',
            'Fred\ Bloggs@iana.org',
            'Joe.\Blow@iana.org',
            'first.last@[IPv6:1111:2222:3333:4444:5555:6666:12.34.567.89]',
            '{^c\@**Dog^}@cartoon.com',
            //'"foo"(yay)@(hoopla)[1.2.3.4]',
            'cal(foo(bar)@iamcal.com',
            'cal(foo)bar)@iamcal.com',
            'cal(foo\)@iamcal.com',
            'first(12345678901234567890123456789012345678901234567890)last@(1234567890123456789' .
                '01234567890123456789012 [...]',
            'first(middle)last@iana.org',
            'first(abc("def".ghi).mno)middle(abc("def".ghi).mno).last@(abc("def".ghi).mno)example' .
                '(abc("def".ghi).mno). [...]',
            'a(a(b(c)d(e(f))g)(h(i)j)@iana.org',
            '.@',
            '@bar.com',
            '@@bar.com',
            'aaa.com',
            'aaa@.com',
            'aaa@.123',
            'aaa@[123.123.123.123]a',
            'aaa@[123.123.123.333]',
            'a@bar.com.',
            'a@-b.com',
            'a@b-.com',
            '-@..com',
            '-@a..com',
            'invalid@about.museum-',
            'test@...........com',
            '"Unicode NULL' . chr(0) . '"@char.com',
            'Unicode NULL' . chr(0) . '@char.com',
            'first.last@[IPv6::]',
            'first.last@[IPv6::::]',
            'first.last@[IPv6::b4]',
            'first.last@[IPv6::::b4]',
            'first.last@[IPv6::b3:b4]',
            'first.last@[IPv6::::b3:b4]',
            'first.last@[IPv6:a1:::b4]',
            'first.last@[IPv6:a1:]',
            'first.last@[IPv6:a1:::]',
            'first.last@[IPv6:a1:a2:]',
            'first.last@[IPv6:a1:a2:::]',
            'first.last@[IPv6::11.22.33.44]',
            'first.last@[IPv6::::11.22.33.44]',
            'first.last@[IPv6:a1:11.22.33.44]',
            'first.last@[IPv6:a1:::11.22.33.44]',
            'first.last@[IPv6:a1:a2:::11.22.33.44]',
            'first.last@[IPv6:0123:4567:89ab:cdef::11.22.33.xx]',
            'first.last@[IPv6:0123:4567:89ab:CDEFF::11.22.33.44]',
            'first.last@[IPv6:a1::a4:b1::b4:11.22.33.44]',
            'first.last@[IPv6:a1::11.22.33]',
            'first.last@[IPv6:a1::11.22.33.44.55]',
            'first.last@[IPv6:a1::b211.22.33.44]',
            'first.last@[IPv6:a1::b2::11.22.33.44]',
            'first.last@[IPv6:a1::b3:]',
            'first.last@[IPv6::a2::b4]',
            'first.last@[IPv6:a1:a2:a3:a4:b1:b2:b3:]',
            'first.last@[IPv6::a2:a3:a4:b1:b2:b3:b4]',
            'first.last@[IPv6:a1:a2:a3:a4::b1:b2:b3:b4]',
<<<<<<< HEAD
            //This is valid RCC5322, but we don't want to allow it
            "(\r\n RCPT TO:user@example.com\r\n DATA \\\nSubject: spam10\\\n\r\n Hello," .
                "\r\n this is a spam mail.\\\n.\r\n QUIT\r\n ) a@example.net"
        ];
=======
            //This is a valid RCC5322 address, but we don't want to allow it for obvious reasons!
            "(\r\n RCPT TO:user@example.com\r\n DATA \\\nSubject: spam10\\\n\r\n Hello,\r\n".
                " this is a spam mail.\\\n.\r\n QUIT\r\n ) a@example.net"
        );
>>>>>>> 444a355b
        // IDNs in Unicode and ASCII forms.
        $unicodeaddresses = [
            'first.last@bücher.ch',
            'first.last@кто.рф',
            'first.last@phplíst.com',
        ];
        $asciiaddresses = [
            'first.last@xn--bcher-kva.ch',
            'first.last@xn--j1ail.xn--p1ai',
            'first.last@xn--phplst-6va.com',
        ];
        $goodfails = [];
        foreach (array_merge($validaddresses, $asciiaddresses) as $address) {
            if (!PHPMailer::validateAddress($address)) {
                $goodfails[] = $address;
            }
        }
        $badpasses = [];
        foreach (array_merge($invalidaddresses, $unicodeaddresses) as $address) {
            if (PHPMailer::validateAddress($address)) {
                $badpasses[] = $address;
            }
        }
        $err = '';
        if (count($goodfails) > 0) {
            $err .= "Good addresses that failed validation:\n";
            $err .= implode("\n", $goodfails);
        }
        if (count($badpasses) > 0) {
            if (!empty($err)) {
                $err .= "\n\n";
            }
            $err .= "Bad addresses that passed validation:\n";
            $err .= implode("\n", $badpasses);
        }
        $this->assertEmpty($err, $err);
        //For coverage
        $this->assertTrue(PHPMailer::validateAddress('test@example.com', 'auto'));
        $this->assertFalse(PHPMailer::validateAddress('test@example.com.', 'auto'));
        $this->assertTrue(PHPMailer::validateAddress('test@example.com', 'pcre'));
        $this->assertFalse(PHPMailer::validateAddress('test@example.com.', 'pcre'));
        $this->assertTrue(PHPMailer::validateAddress('test@example.com', 'pcre8'));
        $this->assertFalse(PHPMailer::validateAddress('test@example.com.', 'pcre8'));
        $this->assertTrue(PHPMailer::validateAddress('test@example.com', 'php'));
        $this->assertFalse(PHPMailer::validateAddress('test@example.com.', 'php'));
        $this->assertTrue(PHPMailer::validateAddress('test@example.com', 'noregex'));
        $this->assertFalse(PHPMailer::validateAddress('bad', 'noregex'));
    }

    /**
     * Test injecting a custom validator.
     */
    public function testCustomValidator()
    {
        //Inject a one-off custom validator
        $this->assertTrue(
            PHPMailer::validateAddress(
                'user@example.com',
                function ($address) {
                    return (strpos($address, '@') !== false);
                }
            ),
            'Custom validator false negative'
        );
        $this->assertFalse(
            PHPMailer::validateAddress(
                'userexample.com',
                function ($address) {
                    return (strpos($address, '@') !== false);
                }
            ),
            'Custom validator false positive'
        );
        //Set the default validator to an injected function
        PHPMailer::$validator = function ($address) {
            return ('user@example.com' === $address);
        };
        $this->assertTrue(
            $this->Mail->addAddress('user@example.com'),
            'Custom default validator false negative'
        );
        $this->assertFalse(
            //Need to pick a failing value which would pass all other validators
            //to be sure we're using our custom one
            $this->Mail->addAddress('bananas@example.com'),
            'Custom default validator false positive'
        );
        //Set default validator to PHP built-in
        PHPMailer::$validator = 'php';
        $this->assertFalse(
            //This is a valid address that FILTER_VALIDATE_EMAIL thinks is invalid
            $this->Mail->addAddress('first.last@example.123'),
            'PHP validator not behaving as expected'
        );
    }

    /**
     * Word-wrap an ASCII message.
     */
    public function testWordWrap()
    {
        $this->Mail->WordWrap = 40;
        $my_body = str_repeat(
            'Here is the main body of this message.  It should ' .
            'be quite a few lines.  It should be wrapped at ' .
            '40 characters.  Make sure that it is. ',
            10
        );
        $nBodyLen = strlen($my_body);
        $my_body .= "\n\nThis is the above body length: " . $nBodyLen;

        $this->Mail->Body = $my_body;
        $this->Mail->Subject .= ': Wordwrap';

        $this->buildBody();
        $this->assertTrue($this->Mail->send(), $this->Mail->ErrorInfo);
    }

    /**
     * Word-wrap a multibyte message.
     */
    public function testWordWrapMultibyte()
    {
        $this->Mail->WordWrap = 40;
        $my_body = str_repeat(
            '飛兒樂 團光茫 飛兒樂 團光茫 飛兒樂 團光茫 飛兒樂 團光茫 ' .
            '飛飛兒樂 團光茫兒樂 團光茫飛兒樂 團光飛兒樂 團光茫飛兒樂 團光茫兒樂 團光茫 ' .
            '飛兒樂 團光茫飛兒樂 團飛兒樂 團光茫光茫飛兒樂 團光茫. ',
            10
        );
        $nBodyLen = strlen($my_body);
        $my_body .= "\n\nThis is the above body length: " . $nBodyLen;

        $this->Mail->Body = $my_body;
        $this->Mail->Subject .= ': Wordwrap multibyte';

        $this->buildBody();
        $this->assertTrue($this->Mail->send(), $this->Mail->ErrorInfo);
    }

    /**
     * Test low priority.
     */
    public function testLowPriority()
    {
        $this->Mail->Priority = 5;
        $this->Mail->Body = 'Here is the main body.  There should be ' .
            'a reply to address in this message.';
        $this->Mail->Subject .= ': Low Priority';
        $this->Mail->addReplyTo('nobody@nobody.com', 'Nobody (Unit Test)');

        $this->buildBody();
        $this->assertTrue($this->Mail->send(), $this->Mail->ErrorInfo);
    }

    /**
     * Simple plain file attachment test.
     */
    public function testMultiplePlainFileAttachment()
    {
        $this->Mail->Body = 'Here is the text body';
        $this->Mail->Subject .= ': Plain + Multiple FileAttachments';

        if (!$this->Mail->addAttachment(realpath($this->INCLUDE_DIR . '/examples/images/phpmailer.png'))) {
            $this->assertTrue(false, $this->Mail->ErrorInfo);
            return;
        }

        if (!$this->Mail->addAttachment(__FILE__, 'test.txt')) {
            $this->assertTrue(false, $this->Mail->ErrorInfo);
            return;
        }

        $this->buildBody();
        $this->assertTrue($this->Mail->send(), $this->Mail->ErrorInfo);
    }

    /**
     * Simple plain string attachment test.
     */
    public function testPlainStringAttachment()
    {
        $this->Mail->Body = 'Here is the text body';
        $this->Mail->Subject .= ': Plain + StringAttachment';

        $sAttachment = 'These characters are the content of the ' .
            "string attachment.\nThis might be taken from a " .
            'database or some other such thing. ';

        $this->Mail->addStringAttachment($sAttachment, 'string_attach.txt');

        $this->buildBody();
        $this->assertTrue($this->Mail->send(), $this->Mail->ErrorInfo);
    }

    /**
     * Plain quoted-printable message.
     */
    public function testQuotedPrintable()
    {
        $this->Mail->Body = 'Here is the main body';
        $this->Mail->Subject .= ': Plain + Quoted-printable';
        $this->Mail->Encoding = 'quoted-printable';

        $this->buildBody();
        $this->assertTrue($this->Mail->send(), $this->Mail->ErrorInfo);

        //Check that a quoted printable encode and decode results in the same as went in
        $t = file_get_contents(__FILE__); //Use this file as test content
        //Force line breaks to UNIX-style
        $t = str_replace(["\r\n", "\r"], "\n", $t);
        $this->assertEquals(
            $t,
            quoted_printable_decode($this->Mail->encodeQP($t)),
            'Quoted-Printable encoding round-trip failed'
        );
        //Force line breaks to Windows-style
        $t = str_replace("\n", "\r\n", $t);
        $this->assertEquals(
            $t,
            quoted_printable_decode($this->Mail->encodeQP($t)),
            'Quoted-Printable encoding round-trip failed (Windows line breaks)'
        );
    }

    /**
     * Send an HTML message.
     */
    public function testHtml()
    {
        $this->Mail->isHTML(true);
        $this->Mail->Subject .= ": HTML only";

        $this->Mail->Body = <<<EOT
<html>
    <head>
        <title>HTML email test</title>
    </head>
    <body>
        <h1>PHPMailer does HTML!</h1>
        <p>This is a <strong>test message</strong> written in HTML.<br>
        Go to <a href="https://github.com/PHPMailer/PHPMailer/">https://github.com/PHPMailer/PHPMailer/</a>
        for new versions of PHPMailer.</p>
        <p>Thank you!</p>
    </body>
</html>
EOT;
        $this->buildBody();
        $this->assertTrue($this->Mail->send(), $this->Mail->ErrorInfo);
        $msg = $this->Mail->getSentMIMEMessage();
        $this->assertNotContains("\r\n\r\nMIME-Version:", $msg, 'Incorrect MIME headers');
    }

    /**
     * Send a message containing ISO-8859-1 text.
     */
    public function testHtmlIso8859()
    {
        $this->Mail->isHTML(true);
        $this->Mail->Subject .= ": ISO-8859-1 HTML";
        $this->Mail->CharSet = 'iso-8859-1';

        //This file is in ISO-8859-1 charset
        //Needs to be external because this file is in UTF-8
        $content = file_get_contents(realpath($this->INCLUDE_DIR . '/examples/contents.html'));
        // This is the string 'éèîüçÅñæß' in ISO-8859-1, base-64 encoded
        $check = base64_decode('6eju/OfF8ebf');
        //Make sure it really is in ISO-8859-1!
        $this->Mail->msgHTML(
            mb_convert_encoding(
                $content,
                "ISO-8859-1",
                mb_detect_encoding($content, "UTF-8, ISO-8859-1, ISO-8859-15", true)
            ),
            realpath($this->INCLUDE_DIR . '/examples')
        );
        $this->buildBody();
        $this->assertTrue(
            strpos($this->Mail->Body, $check) !== false,
            'ISO message body does not contain expected text'
        );
        $this->assertTrue($this->Mail->send(), $this->Mail->ErrorInfo);
    }

    /**
     * Send a message containing multilingual UTF-8 text.
     */
    public function testHtmlUtf8()
    {
        $this->Mail->isHTML(true);
        $this->Mail->Subject .= ": UTF-8 HTML Пустое тело сообщения";
        $this->Mail->CharSet = 'UTF-8';

        $this->Mail->Body = <<<EOT
<html>
    <head>
        <meta http-equiv="Content-Type" content="text/html; charset=utf-8">
        <title>HTML email test</title>
    </head>
    <body>
        <p>Chinese text: 郵件內容為空</p>
        <p>Russian text: Пустое тело сообщения</p>
        <p>Armenian text: Հաղորդագրությունը դատարկ է</p>
        <p>Czech text: Prázdné tělo zprávy</p>
    </body>
</html>
EOT;
        $this->buildBody();
        $this->assertTrue($this->Mail->send(), $this->Mail->ErrorInfo);
        $msg = $this->Mail->getSentMIMEMessage();
        $this->assertNotContains("\r\n\r\nMIME-Version:", $msg, 'Incorrect MIME headers');
    }

    /**
     * Send a message containing multilingual UTF-8 text with an embedded image.
     */
    public function testUtf8WithEmbeddedImage()
    {
        $this->Mail->isHTML(true);
        $this->Mail->Subject .= ": UTF-8 with embedded image";
        $this->Mail->CharSet = 'UTF-8';

        $this->Mail->Body = <<<EOT
<html>
    <head>
        <meta http-equiv="Content-Type" content="text/html; charset=utf-8">
        <title>HTML email test</title>
    </head>
    <body>
        <p>Chinese text: 郵件內容為空</p>
        <p>Russian text: Пустое тело сообщения</p>
        <p>Armenian text: Հաղորդագրությունը դատարկ է</p>
        <p>Czech text: Prázdné tělo zprávy</p>
        Embedded Image: <img alt="phpmailer" src="cid:my-attach">
    </body>
</html>
EOT;
        $this->Mail->addEmbeddedImage(
            realpath($this->INCLUDE_DIR . '/examples/images/phpmailer.png'),
            'my-attach',
            'phpmailer.png',
            'base64',
            'image/png'
        );
        $this->buildBody();
        $this->assertTrue($this->Mail->send(), $this->Mail->ErrorInfo);
    }

    /**
     * Send a message containing multilingual UTF-8 text.
     */
    public function testPlainUtf8()
    {
        $this->Mail->isHTML(false);
        $this->Mail->Subject .= ": UTF-8 plain text";
        $this->Mail->CharSet = 'UTF-8';

        $this->Mail->Body = <<<EOT
Chinese text: 郵件內容為空
Russian text: Пустое тело сообщения
Armenian text: Հաղորդագրությունը դատարկ է
Czech text: Prázdné tělo zprávy
EOT;
        $this->buildBody();
        $this->assertTrue($this->Mail->send(), $this->Mail->ErrorInfo);
        $msg = $this->Mail->getSentMIMEMessage();
        $this->assertNotContains("\r\n\r\nMIME-Version:", $msg, 'Incorrect MIME headers');
    }

    /**
     * Test simple message builder and html2text converters
     */
    public function testMsgHTML()
    {
        $message = file_get_contents(realpath($this->INCLUDE_DIR . '/examples/contentsutf8.html'));
        $this->Mail->CharSet = 'utf-8';
        $this->Mail->Body = '';
        $this->Mail->AltBody = '';
        //Uses internal HTML to text conversion
        $this->Mail->msgHTML($message, realpath($this->INCLUDE_DIR . '/examples'));
        $sub = $this->Mail->Subject . ': msgHTML';
        $this->Mail->Subject .= $sub;

        $this->assertNotEmpty($this->Mail->Body, 'Body not set by msgHTML');
        $this->assertNotEmpty($this->Mail->AltBody, 'AltBody not set by msgHTML');
        $this->assertTrue($this->Mail->send(), $this->Mail->ErrorInfo);

        //Again, using a custom HTML to text converter
        $this->Mail->AltBody = '';
        $this->Mail->msgHTML(
            $message,
            realpath($this->INCLUDE_DIR .'/examples'),
            function ($html) {
                return strtoupper(strip_tags($html));
            }
        );
        $this->Mail->Subject = $sub . ' + custom html2text';
        $this->assertTrue($this->Mail->send(), $this->Mail->ErrorInfo);
    }

    /**
     * Simple HTML and attachment test
     */
    public function testHTMLAttachment()
    {
        $this->Mail->Body = 'This is the <strong>HTML</strong> part of the email.';
        $this->Mail->Subject .= ': HTML + Attachment';
        $this->Mail->isHTML(true);

        if (!$this->Mail->addAttachment(
            realpath($this->INCLUDE_DIR . '/examples/images/phpmailer_mini.png'),
            'phpmailer_mini.png'
        )
        ) {
            $this->assertTrue(false, $this->Mail->ErrorInfo);
            return;
        }

        //Make sure that trying to attach a nonexistent file fails
        $this->assertFalse($this->Mail->addAttachment(__FILE__ . md5(microtime()), 'nonexistent_file.txt'));

        $this->buildBody();
        $this->assertTrue($this->Mail->send(), $this->Mail->ErrorInfo);
    }

    /**
     * Test embedded image without a name
     */
    public function testHTMLStringEmbedNoName()
    {
        $this->Mail->Body = 'This is the <strong>HTML</strong> part of the email.';
        $this->Mail->Subject .= ': HTML + unnamed embedded image';
        $this->Mail->isHTML(true);

        if (!$this->Mail->addStringEmbeddedImage(
            file_get_contents(realpath($this->INCLUDE_DIR . '/examples/images/phpmailer_mini.png')),
            md5('phpmailer_mini.png').'@phpmailer.0',
            '', //Intentionally empty name
            'base64',
            '', //Intentionally empty MIME type
            'inline'
        )) {
            $this->assertTrue(false, $this->Mail->ErrorInfo);
            return;
        }

        $this->buildBody();
        $this->assertTrue($this->Mail->send(), $this->Mail->ErrorInfo);
    }

    /**
     * Simple HTML and multiple attachment test
     */
    public function testHTMLMultiAttachment()
    {
        $this->Mail->Body = 'This is the <strong>HTML</strong> part of the email.';
        $this->Mail->Subject .= ': HTML + multiple Attachment';
        $this->Mail->isHTML(true);

        if (!$this->Mail->addAttachment(
            realpath($this->INCLUDE_DIR . '/examples/images/phpmailer_mini.png'),
            'phpmailer_mini.png'
        )
        ) {
            $this->assertTrue(false, $this->Mail->ErrorInfo);
            return;
        }

        if (!$this->Mail->addAttachment(
            realpath($this->INCLUDE_DIR . '/examples/images/phpmailer.png'),
            'phpmailer.png'
        )
        ) {
            $this->assertTrue(false, $this->Mail->ErrorInfo);
            return;
        }

        $this->buildBody();
        $this->assertTrue($this->Mail->send(), $this->Mail->ErrorInfo);
    }

    /**
     * An embedded attachment test.
     */
    public function testEmbeddedImage()
    {
        $this->Mail->Body = 'Embedded Image: <img alt="phpmailer" src="' .
            'cid:my-attach">' .
            'Here is an image!';
        $this->Mail->Subject .= ': Embedded Image';
        $this->Mail->isHTML(true);

        if (!$this->Mail->addEmbeddedImage(
            realpath($this->INCLUDE_DIR . '/examples/images/phpmailer.png'),
            'my-attach',
            'phpmailer.png',
            'base64',
            'image/png'
        )
        ) {
            $this->assertTrue(false, $this->Mail->ErrorInfo);
            return;
        }

        $this->buildBody();
        $this->assertTrue($this->Mail->send(), $this->Mail->ErrorInfo);
        //For code coverage
        $this->Mail->addEmbeddedImage('thisfiledoesntexist', 'xyz'); //Non-existent file
        $this->Mail->addEmbeddedImage(__FILE__, '123'); //Missing name
    }

    /**
     * An embedded attachment test.
     */
    public function testMultiEmbeddedImage()
    {
        $this->Mail->Body = 'Embedded Image: <img alt="phpmailer" src="' .
            'cid:my-attach">' .
            'Here is an image!</a>';
        $this->Mail->Subject .= ': Embedded Image + Attachment';
        $this->Mail->isHTML(true);

        if (!$this->Mail->addEmbeddedImage(
            realpath($this->INCLUDE_DIR . '/examples/images/phpmailer.png'),
            'my-attach',
            'phpmailer.png',
            'base64',
            'image/png'
        )
        ) {
            $this->assertTrue(false, $this->Mail->ErrorInfo);
            return;
        }

        if (!$this->Mail->addAttachment(__FILE__, 'test.txt')) {
            $this->assertTrue(false, $this->Mail->ErrorInfo);
            return;
        }

        $this->buildBody();
        $this->assertTrue($this->Mail->send(), $this->Mail->ErrorInfo);
    }

    /**
     * Simple multipart/alternative test.
     */
    public function testAltBody()
    {
        $this->Mail->Body = 'This is the <strong>HTML</strong> part of the email.';
        $this->Mail->AltBody = 'Here is the text body of this message.  ' .
            'It should be quite a few lines.  It should be wrapped at the ' .
            '40 characters.  Make sure that it is.';
        $this->Mail->WordWrap = 40;
        $this->addNote('This is a mulipart alternative email');
        $this->Mail->Subject .= ': AltBody + Word Wrap';

        $this->buildBody();
        $this->assertTrue($this->Mail->send(), $this->Mail->ErrorInfo);
    }

    /**
     * Simple HTML and attachment test
     */
    public function testAltBodyAttachment()
    {
        $this->Mail->Body = 'This is the <strong>HTML</strong> part of the email.';
        $this->Mail->AltBody = 'This is the text part of the email.';
        $this->Mail->Subject .= ': AltBody + Attachment';
        $this->Mail->isHTML(true);

        if (!$this->Mail->addAttachment(__FILE__, 'test_attach.txt')) {
            $this->assertTrue(false, $this->Mail->ErrorInfo);
            return;
        }

        $this->buildBody();
        $this->assertTrue($this->Mail->send(), $this->Mail->ErrorInfo);
    }

    /**
     * Test sending multiple messages with separate connections.
     */
    public function testMultipleSend()
    {
        $this->Mail->Body = 'Sending two messages without keepalive';
        $this->buildBody();
        $subject = $this->Mail->Subject;

        $this->Mail->Subject = $subject . ': SMTP 1';
        $this->assertTrue($this->Mail->send(), $this->Mail->ErrorInfo);

        $this->Mail->Subject = $subject . ': SMTP 2';
        $this->Mail->Sender = 'blah@example.com';
        $this->assertTrue($this->Mail->send(), $this->Mail->ErrorInfo);
    }

    /**
     * Test sending using SendMail.
     */
    public function testSendmailSend()
    {
        $this->Mail->Body = 'Sending via sendmail';
        $this->buildBody();
        $subject = $this->Mail->Subject;

        $this->Mail->Subject = $subject . ': sendmail';
        $this->Mail->isSendmail();
        $this->assertTrue($this->Mail->send(), $this->Mail->ErrorInfo);
    }

    /**
     * Test sending using Qmail.
     */
    public function testQmailSend()
    {
        //Only run if we have qmail installed
        if (file_exists('/var/qmail/bin/qmail-inject')) {
            $this->Mail->Body = 'Sending via qmail';
            $this->buildBody();
            $subject = $this->Mail->Subject;

            $this->Mail->Subject = $subject . ': qmail';
            $this->Mail->isQmail();
            $this->assertTrue($this->Mail->send(), $this->Mail->ErrorInfo);
        } else {
            $this->markTestSkipped('Qmail is not installed');
        }
    }

    /**
     * Test sending using PHP mail() function.
     */
    public function testMailSend()
    {
        $sendmail = ini_get('sendmail_path');
        //No path in sendmail_path
        if (strpos($sendmail, '/') === false) {
            ini_set('sendmail_path', '/usr/sbin/sendmail -t -i ');
        }
        $this->Mail->Body = 'Sending via mail()';
        $this->buildBody();

        $this->Mail->Subject = $this->Mail->Subject . ': mail()';
        $this->Mail->isMail();
        $this->assertTrue($this->Mail->send(), $this->Mail->ErrorInfo);
        $msg = $this->Mail->getSentMIMEMessage();
        $this->assertNotContains("\r\n\r\nMIME-Version:", $msg, 'Incorrect MIME headers');
    }

    /**
     * Test sending an empty body.
     */
    public function testEmptyBody()
    {
        $this->buildBody();
        $this->Mail->Body = '';
        $this->Mail->Subject = $this->Mail->Subject . ': Empty Body';
        $this->Mail->isMail();
        $this->Mail->AllowEmpty = true;
        $this->assertTrue($this->Mail->send(), $this->Mail->ErrorInfo);
        $this->Mail->AllowEmpty = false;
        $this->assertFalse($this->Mail->send(), $this->Mail->ErrorInfo);
    }

    /**
     * Test constructing a message that contains lines that are too long for RFC compliance.
     */
    public function testLongBody()
    {
        $oklen = str_repeat(str_repeat('0', PHPMailer::MAX_LINE_LENGTH) . PHPMailer::CRLF, 10);
        $badlen = str_repeat(str_repeat('1', PHPMailer::MAX_LINE_LENGTH + 1) . PHPMailer::CRLF, 2);

        $this->Mail->Body = "This message contains lines that are too long.".
            PHPMailer::CRLF . PHPMailer::CRLF . $oklen . $badlen . $oklen;
        $this->assertTrue(
            PHPMailer::hasLineLongerThanMax($this->Mail->Body),
            'Test content does not contain long lines!'
        );
        $this->buildBody();
        $this->Mail->Encoding = '8bit';
        $this->Mail->preSend();
        $message = $this->Mail->getSentMIMEMessage();
        $this->assertFalse(PHPMailer::hasLineLongerThanMax($message), 'Long line not corrected.');
        $this->assertContains(
            'Content-Transfer-Encoding: quoted-printable',
            $message,
            'Long line did not cause transfer encoding switch.'
        );
    }

    /**
     * Test constructing a message that does NOT contain lines that are too long for RFC compliance.
     */
    public function testShortBody()
    {
        $oklen = str_repeat(str_repeat('0', PHPMailer::MAX_LINE_LENGTH) . PHPMailer::CRLF, 10);

        $this->Mail->Body = "This message does not contain lines that are too long.".
            PHPMailer::CRLF . PHPMailer::CRLF . $oklen;
        $this->assertFalse(
            PHPMailer::hasLineLongerThanMax($this->Mail->Body),
            'Test content contains long lines!'
        );
        $this->buildBody();
        $this->Mail->Encoding = '8bit';
        $this->Mail->preSend();
        $message = $this->Mail->getSentMIMEMessage();
        $this->assertFalse(PHPMailer::hasLineLongerThanMax($message), 'Long line not corrected.');
        $this->assertNotContains(
            'Content-Transfer-Encoding: quoted-printable',
            $message,
            'Short line caused transfer encoding switch.'
        );
    }

    /**
     * Test keepalive (sending multiple messages in a single connection).
     */
    public function testSmtpKeepAlive()
    {
        $this->Mail->Body = 'SMTP keep-alive test.';
        $this->buildBody();
        $subject = $this->Mail->Subject;

        $this->Mail->SMTPKeepAlive = true;
        $this->Mail->Subject = $subject . ': SMTP keep-alive 1';
        $this->assertTrue($this->Mail->send(), $this->Mail->ErrorInfo);

        $this->Mail->Subject = $subject . ': SMTP keep-alive 2';
        $this->assertTrue($this->Mail->send(), $this->Mail->ErrorInfo);
        $this->Mail->smtpClose();
    }

    /**
     * Tests this denial of service attack:
     * @link http://www.cybsec.com/vuln/PHPMailer-DOS.pdf
     */
    public function testDenialOfServiceAttack()
    {
        $this->Mail->Body = 'This should no longer cause a denial of service.';
        $this->buildBody();

        $this->Mail->Subject = substr(str_repeat('0123456789', 100), 0, 998);
        $this->assertTrue($this->Mail->send(), $this->Mail->ErrorInfo);
    }

    /**
     * Tests this denial of service attack:
     * @link https://sourceforge.net/p/phpmailer/bugs/383/
     * According to the ticket, this should get stuck in a loop, though I can't make it happen.
     */
    public function testDenialOfServiceAttack2()
    {
        //Encoding name longer than 68 chars
        $this->Mail->Encoding = '1234567890123456789012345678901234567890123456789012345678901234567890';
        //Call wrapText with a zero length value
        $this->Mail->wrapText(str_repeat('This should no longer cause a denial of service. ', 30), 0);
    }

    /**
     * Test error handling.
     */
    public function testError()
    {
        $this->Mail->Subject .= ': Error handling test - this should be sent ok';
        $this->buildBody();
        $this->Mail->clearAllRecipients(); // no addresses should cause an error
        $this->assertTrue($this->Mail->isError() == false, 'Error found');
        $this->assertTrue($this->Mail->send() == false, 'send succeeded');
        $this->assertTrue($this->Mail->isError(), 'No error found');
        $this->assertEquals('You must provide at least one recipient email address.', $this->Mail->ErrorInfo);
        $this->Mail->addAddress($_REQUEST['mail_to']);
        $this->assertTrue($this->Mail->send(), 'send failed');
    }

    /**
     * Test addressing.
     */
    public function testAddressing()
    {
        $this->assertFalse($this->Mail->addAddress(''), 'Empty address accepted');
        $this->assertFalse($this->Mail->addAddress('', 'Nobody'), 'Empty address with name accepted');
        $this->assertFalse($this->Mail->addAddress('a@example..com'), 'Invalid address accepted');
        $this->assertTrue($this->Mail->addAddress('a@example.com'), 'Addressing failed');
        $this->assertFalse($this->Mail->addAddress('a@example.com'), 'Duplicate addressing failed');
        $this->assertTrue($this->Mail->addCC('b@example.com'), 'CC addressing failed');
        $this->assertFalse($this->Mail->addCC('b@example.com'), 'CC duplicate addressing failed');
        $this->assertFalse($this->Mail->addCC('a@example.com'), 'CC duplicate addressing failed (2)');
        $this->assertTrue($this->Mail->addBCC('c@example.com'), 'BCC addressing failed');
        $this->assertFalse($this->Mail->addBCC('c@example.com'), 'BCC duplicate addressing failed');
        $this->assertFalse($this->Mail->addBCC('a@example.com'), 'BCC duplicate addressing failed (2)');
        $this->assertTrue($this->Mail->addReplyTo('a@example.com'), 'Replyto Addressing failed');
        $this->assertFalse($this->Mail->addReplyTo('a@example..com'), 'Invalid Replyto address accepted');
        $this->assertTrue($this->Mail->setFrom('a@example.com', 'some name'), 'setFrom failed');
        $this->assertFalse($this->Mail->setFrom('a@example.com.', 'some name'), 'setFrom accepted invalid address');
        $this->Mail->Sender = '';
        $this->Mail->setFrom('a@example.com', 'some name', true);
        $this->assertEquals($this->Mail->Sender, 'a@example.com', 'setFrom failed to set sender');
        $this->Mail->Sender = '';
        $this->Mail->setFrom('a@example.com', 'some name', false);
        $this->assertEquals($this->Mail->Sender, '', 'setFrom should not have set sender');
        $this->Mail->clearCCs();
        $this->Mail->clearBCCs();
        $this->Mail->clearReplyTos();
    }

    /**
     * Test RFC822 address splitting.
     */
    public function testAddressSplitting()
    {
        //Test built-in address parser
        $this->assertCount(
            2,
            PHPMailer::parseAddresses(
                'Joe User <joe@example.com>, Jill User <jill@example.net>'
            ),
            'Failed to recognise address list (IMAP parser)'
        );
        $this->assertEquals(
            array(
                array("name" => 'Joe User', 'address' => 'joe@example.com'),
                array("name" => 'Jill User', 'address' => 'jill@example.net'),
                array("name" => '', 'address' => 'frank@example.com'),
            ),
            $this->Mail->parseAddresses(
                'Joe User <joe@example.com>,'
                    . 'Jill User <jill@example.net>,'
                    . 'frank@example.com,'
            ),
            'Parsed addresses'
        );
        //Test simple address parser
        $this->assertCount(
            2,
            PHPMailer::parseAddresses(
                'Joe User <joe@example.com>, Jill User <jill@example.net>',
                false
            ),
            'Failed to recognise address list'
        );
        //Test single address
        $this->assertNotEmpty(
            PHPMailer::parseAddresses(
                'Joe User <joe@example.com>',
                false
            ),
            'Failed to recognise single address'
        );
        //Test quoted name IMAP
        $this->assertNotEmpty(
            PHPMailer::parseAddresses(
                'Tim "The Book" O\'Reilly <foo@example.com>'
            ),
            'Failed to recognise quoted name (IMAP)'
        );
        //Test quoted name
        $this->assertNotEmpty(
            PHPMailer::parseAddresses(
                'Tim "The Book" O\'Reilly <foo@example.com>',
                false
            ),
            'Failed to recognise quoted name'
        );
        //Test single address IMAP
        $this->assertNotEmpty(
            PHPMailer::parseAddresses(
                'Joe User <joe@example.com>'
            ),
            'Failed to recognise single address (IMAP)'
        );
        //Test unnamed address
        $this->assertNotEmpty(
            PHPMailer::parseAddresses(
                'joe@example.com',
                false
            ),
            'Failed to recognise unnamed address'
        );
        //Test unnamed address IMAP
        $this->assertNotEmpty(
            PHPMailer::parseAddresses(
                'joe@example.com'
            ),
            'Failed to recognise unnamed address (IMAP)'
        );
        //Test invalid addresses
        $this->assertEmpty(
            PHPMailer::parseAddresses(
                'Joe User <joe@example.com.>, Jill User <jill.@example.net>'
            ),
            'Failed to recognise invalid addresses (IMAP)'
        );
        //Test invalid addresses
        $this->assertEmpty(
            PHPMailer::parseAddresses(
                'Joe User <joe@example.com.>, Jill User <jill.@example.net>',
                false
            ),
            'Failed to recognise invalid addresses'
        );
    }

    /**
     * Test address escaping.
     */
    public function testAddressEscaping()
    {
        $this->Mail->Subject .= ': Address escaping';
        $this->Mail->clearAddresses();
        $this->Mail->addAddress('foo@example.com', 'Tim "The Book" O\'Reilly');
        $this->Mail->Body = 'Test correct escaping of quotes in addresses.';
        $this->buildBody();
        $this->Mail->preSend();
        $b = $this->Mail->getSentMIMEMessage();
        $this->assertTrue((strpos($b, 'To: "Tim \"The Book\" O\'Reilly" <foo@example.com>') !== false));
    }

    /**
     * Test MIME structure assembly.
     */
    public function testMIMEStructure()
    {
        $this->Mail->Subject .= ': MIME structure';
        $this->Mail->Body = '<h3>MIME structure test.</h3>';
        $this->Mail->AltBody = 'MIME structure test.';
        $this->buildBody();
        $this->Mail->preSend();
        $this->assertRegExp(
            "/Content-Transfer-Encoding: 8bit\r\n\r\n".
            "This is a multi-part message in MIME format./",
            $this->Mail->getSentMIMEMessage(),
            'MIME structure broken'
        );
    }

    /**
     * Test BCC-only addressing.
     */
    public function testBCCAddressing()
    {
        $this->Mail->Subject .= ': BCC-only addressing';
        $this->buildBody();
        $this->Mail->clearAllRecipients();
        $this->assertTrue($this->Mail->addBCC('a@example.com'), 'BCC addressing failed');
        $this->assertTrue($this->Mail->send(), 'send failed');
    }

    /**
     * Encoding and charset tests.
     */
    public function testEncodings()
    {
        $this->Mail->CharSet = 'iso-8859-1';
        $this->assertEquals(
            '=A1Hola!_Se=F1or!',
            $this->Mail->encodeQ("\xa1Hola! Se\xf1or!", 'text'),
            'Q Encoding (text) failed'
        );
        $this->assertEquals(
            '=A1Hola!_Se=F1or!',
            $this->Mail->encodeQ("\xa1Hola! Se\xf1or!", 'comment'),
            'Q Encoding (comment) failed'
        );
        $this->assertEquals(
            '=A1Hola!_Se=F1or!',
            $this->Mail->encodeQ("\xa1Hola! Se\xf1or!", 'phrase'),
            'Q Encoding (phrase) failed'
        );
        $this->Mail->CharSet = 'UTF-8';
        $this->assertEquals(
            '=C2=A1Hola!_Se=C3=B1or!',
            $this->Mail->encodeQ("\xc2\xa1Hola! Se\xc3\xb1or!", 'text'),
            'Q Encoding (text) failed'
        );
        //Strings containing '=' are a special case
        $this->assertEquals(
            'Nov=C3=A1=3D',
            $this->Mail->encodeQ("Nov\xc3\xa1=", 'text'),
            'Q Encoding (text) failed 2'
        );

        $this->assertEquals($this->Mail->encodeString('hello', 'binary'), 'hello', 'Binary encoding changed input');
        $this->Mail->ErrorInfo = '';
        $this->Mail->encodeString('hello', 'asdfghjkl');
        $this->assertNotEmpty($this->Mail->ErrorInfo, 'Invalid encoding not detected');
    }

    /**
     * Test base-64 encoding.
     */
    public function testBase64()
    {
        $this->Mail->Subject .= ': Base-64 encoding';
        $this->Mail->Encoding = 'base64';
        $this->buildBody();
        $this->assertTrue($this->Mail->send(), 'Base64 encoding failed');
    }
    /**
     * S/MIME Signing tests (self-signed).
     * @requires extension openssl
     */
    public function testSigning()
    {
        $this->Mail->Subject .= ': S/MIME signing';
        $this->Mail->Body = 'This message is S/MIME signed.';
        $this->buildBody();

        $dn = [
            'countryName' => 'UK',
            'stateOrProvinceName' => 'Here',
            'localityName' => 'There',
            'organizationName' => 'PHP',
            'organizationalUnitName' => 'PHPMailer',
            'commonName' => 'PHPMailer Test',
            'emailAddress' => 'phpmailer@example.com'
        ];
        $keyconfig = [
            "digest_alg" => "sha256",
            "private_key_bits" => 2048,
            "private_key_type" => OPENSSL_KEYTYPE_RSA,
        ];
        $password = 'password';
        $certfile = 'certfile.pem';
        $keyfile = 'keyfile.pem';

        //Make a new key pair
        $pk = openssl_pkey_new($keyconfig);
        //Create a certificate signing request
        $csr = openssl_csr_new($dn, $pk);
        //Create a self-signed cert
        $cert = openssl_csr_sign($csr, null, $pk, 1);
        //Save the cert
        openssl_x509_export($cert, $certout);
        file_put_contents($certfile, $certout);
        //Save the key
        openssl_pkey_export($pk, $pkeyout, $password);
        file_put_contents($keyfile, $pkeyout);

        $this->Mail->sign(
            $certfile,
            $keyfile,
            $password
        );
        $this->assertTrue($this->Mail->send(), 'S/MIME signing failed');

        $msg = $this->Mail->getSentMIMEMessage();
        $this->assertNotContains("\r\n\r\nMIME-Version:", $msg, 'Incorrect MIME headers');
        unlink($certfile);
        unlink($keyfile);
    }

    /**
     * S/MIME Signing tests using a CA chain cert.
     * To test that a generated message is signed correctly, save the message in a file called `signed.eml`
     * and use openssl along with the certs generated by this script:
     * `openssl smime -verify -in signed.eml -signer certfile.pem -CAfile cacertfile.pem`
     * @requires extension openssl
     */
    public function testSigningWithCA()
    {
        $this->Mail->Subject .= ': S/MIME signing with CA';
        $this->Mail->Body = 'This message is S/MIME signed with an extra CA cert.';
        $this->buildBody();

        $certprops = [
            'countryName' => 'UK',
            'stateOrProvinceName' => 'Here',
            'localityName' => 'There',
            'organizationName' => 'PHP',
            'organizationalUnitName' => 'PHPMailer',
            'commonName' => 'PHPMailer Test',
            'emailAddress' => 'phpmailer@example.com'
        ];
        $cacertprops = [
            'countryName' => 'UK',
            'stateOrProvinceName' => 'Here',
            'localityName' => 'There',
            'organizationName' => 'PHP',
            'organizationalUnitName' => 'PHPMailer CA',
            'commonName' => 'PHPMailer Test CA',
            'emailAddress' => 'phpmailer@example.com'
        ];
        $keyconfig = [
            'digest_alg' => 'sha256',
            'private_key_bits' => 2048,
            'private_key_type' => OPENSSL_KEYTYPE_RSA,
        ];
        $password = 'password';
        $cacertfile = 'cacertfile.pem';
        $cakeyfile = 'cakeyfile.pem';
        $certfile = 'certfile.pem';
        $keyfile = 'keyfile.pem';

        //Create a CA cert
        //Make a new key pair
        $capk = openssl_pkey_new($keyconfig);
        //Create a certificate signing request
        $csr = openssl_csr_new($cacertprops, $capk);
        //Create a self-signed cert
        $cert = openssl_csr_sign($csr, null, $capk, 1);
        //Save the CA cert
        openssl_x509_export($cert, $certout);
        file_put_contents($cacertfile, $certout);
        //Save the CA key
        openssl_pkey_export($capk, $pkeyout, $password);
        file_put_contents($cakeyfile, $pkeyout);

        //Create a cert signed by our CA
        //Make a new key pair
        $pk = openssl_pkey_new($keyconfig);
        //Create a certificate signing request
        $csr = openssl_csr_new($certprops, $pk);
        //Create a self-signed cert
        $cert = openssl_csr_sign($csr, 'file://' . $cacertfile, $capk, 1);
        //Save the cert
        openssl_x509_export($cert, $certout);
        file_put_contents($certfile, $certout);
        //Save the key
        openssl_pkey_export($pk, $pkeyout, $password);
        file_put_contents($keyfile, $pkeyout);

        $this->Mail->sign(
            $certfile,
            $keyfile,
            $password,
            $cacertfile
        );
        $this->assertTrue($this->Mail->send(), 'S/MIME signing with CA failed');
        unlink($cacertfile);
        unlink($cakeyfile);
        unlink($certfile);
        unlink($keyfile);
    }

    /**
     * DKIM body canonicalization tests.
     * @link https://tools.ietf.org/html/rfc6376#section-3.4.4
     */
    public function testDKIMBodyCanonicalization()
    {
        //Example from https://tools.ietf.org/html/rfc6376#section-3.4.5
        $prebody = " C \r\nD \t E\r\n\r\n\r\n";
        $postbody = " C \r\nD \t E\r\n";
        $this->assertEquals($this->Mail->DKIM_BodyC(''), "\r\n", 'DKIM empty body canonicalization incorrect');
        $this->assertEquals(
            base64_encode(sha1($this->Mail->DKIM_BodyC(''), true)),
            'uoq1oCgLlTqpdDX/iUbLy7J1Wic=',
            'DKIM canonicalized empty body hash mismatch'
        );
        $this->assertEquals($this->Mail->DKIM_BodyC($prebody), $postbody, 'DKIM body canonicalization incorrect');
    }

    /**
     * DKIM header canonicalization tests.
     * @link https://tools.ietf.org/html/rfc6376#section-3.4.2
     */
    public function testDKIMHeaderCanonicalization()
    {
        //Example from https://tools.ietf.org/html/rfc6376#section-3.4.5
        $preheaders = "A: X\r\nB : Y\t\r\n\tZ  \r\n";
        $postheaders = "a:X\r\nb:Y Z\r\n";
        $this->assertEquals(
            $this->Mail->DKIM_HeaderC($preheaders),
            $postheaders,
            'DKIM header canonicalization incorrect'
        );
    }

    /**
     * DKIM Signing tests.
     * @requires extension openssl
     */
    public function testDKIM()
    {
        $this->Mail->Subject .= ': DKIM signing';
        $this->Mail->Body = 'This message is DKIM signed.';
        $this->buildBody();
        $privatekeyfile = 'dkim_private.pem';
        //Make a new key pair
        //(2048 bits is the recommended minimum key length -
        //gmail won't accept less than 1024 bits)
        $pk = openssl_pkey_new(
            [
                'private_key_bits' => 2048,
                'private_key_type' => OPENSSL_KEYTYPE_RSA
            ]
        );
        openssl_pkey_export_to_file($pk, $privatekeyfile);
        $this->Mail->DKIM_domain = 'example.com';
        $this->Mail->DKIM_private = $privatekeyfile;
        $this->Mail->DKIM_selector = 'phpmailer';
        $this->Mail->DKIM_passphrase = ''; //key is not encrypted
        $this->assertTrue($this->Mail->send(), 'DKIM signed mail failed');
        unlink($privatekeyfile);
    }

    /**
     * Test line break reformatting.
     */
    public function testLineBreaks()
    {
        $unixsrc = "hello\nWorld\nAgain\n";
        $macsrc = "hello\rWorld\rAgain\r";
        $windowssrc = "hello\r\nWorld\r\nAgain\r\n";
        $mixedsrc = "hello\nWorld\rAgain\r\n";
        $target = "hello\r\nWorld\r\nAgain\r\n";
        $this->assertEquals($target, PHPMailer::normalizeBreaks($unixsrc), 'UNIX break reformatting failed');
        $this->assertEquals($target, PHPMailer::normalizeBreaks($macsrc), 'Mac break reformatting failed');
        $this->assertEquals($target, PHPMailer::normalizeBreaks($windowssrc), 'Windows break reformatting failed');
        $this->assertEquals($target, PHPMailer::normalizeBreaks($mixedsrc), 'Mixed break reformatting failed');
    }

    /**
     * Test line length detection
     */
    public function testLineLength()
    {
        $oklen = str_repeat(str_repeat('0', PHPMailer::MAX_LINE_LENGTH)."\r\n", 10);
        $badlen = str_repeat(str_repeat('1', PHPMailer::MAX_LINE_LENGTH + 1) . "\r\n", 2);
        $this->assertTrue(PHPMailer::hasLineLongerThanMax($badlen), 'Long line not detected (only)');
        $this->assertTrue(PHPMailer::hasLineLongerThanMax($oklen . $badlen), 'Long line not detected (first)');
        $this->assertTrue(PHPMailer::hasLineLongerThanMax($badlen . $oklen), 'Long line not detected (last)');
        $this->assertTrue(
            PHPMailer::hasLineLongerThanMax($oklen . $badlen . $oklen),
            'Long line not detected (middle)'
        );
        $this->assertFalse(PHPMailer::hasLineLongerThanMax($oklen), 'Long line false positive');
        $this->Mail->isHTML(false);
        $this->Mail->Subject .= ": Line length test";
        $this->Mail->CharSet = 'UTF-8';
        $this->Mail->Encoding = '8bit';
        $this->Mail->Body = $oklen . $badlen . $oklen . $badlen;
        $this->buildBody();
        $this->assertTrue($this->Mail->send(), $this->Mail->ErrorInfo);
        $this->assertEquals('quoted-printable', $this->Mail->Encoding, 'Long line did not override transfer encoding');
    }

    /**
     * Test setting and retrieving message ID.
     */
    public function testMessageID()
    {
        $this->Mail->Body = 'Test message ID.';
        $id = md5(12345);
        $this->Mail->MessageID = $id;
        $this->buildBody();
        $this->Mail->preSend();
        $lastid = $this->Mail->getLastMessageID();
        $this->assertNotEquals($lastid, $id, 'Invalid Message ID allowed');
        $id = '<'.md5(12345).'@example.com>';
        $this->Mail->MessageID = $id;
        $this->buildBody();
        $this->Mail->preSend();
        $lastid = $this->Mail->getLastMessageID();
        $this->assertEquals($lastid, $id, 'Custom Message ID not used');
        $this->Mail->MessageID = '';
        $this->buildBody();
        $this->Mail->preSend();
        $lastid = $this->Mail->getLastMessageID();
        $this->assertRegExp('/^<.*@.*>$/', $lastid, 'Invalid default Message ID');
    }

    /**
     * Miscellaneous calls to improve test coverage and some small tests.
     */
    public function testMiscellaneous()
    {
        $this->assertEquals('application/pdf', PHPMailer::_mime_types('pdf'), 'MIME TYPE lookup failed');
        $this->Mail->addCustomHeader('SomeHeader: Some Value');
        $this->Mail->clearCustomHeaders();
        $this->Mail->clearAttachments();
        $this->Mail->isHTML(false);
        $this->Mail->isSMTP();
        $this->Mail->isMail();
        $this->Mail->isSendmail();
        $this->Mail->isQmail();
        $this->Mail->setLanguage('fr');
        $this->Mail->Sender = '';
        $this->Mail->createHeader();
        $this->assertFalse($this->Mail->set('x', 'y'), 'Invalid property set succeeded');
        $this->assertTrue($this->Mail->set('Timeout', 11), 'Valid property set failed');
        $this->assertTrue($this->Mail->set('AllowEmpty', null), 'Null property set failed');
        $this->assertTrue($this->Mail->set('AllowEmpty', false), 'Valid property set of null property failed');
        //Test pathinfo
        $a = '/mnt/files/飛兒樂 團光茫.mp3';
        $q = PHPMailer::mb_pathinfo($a);
        $this->assertEquals($q['dirname'], '/mnt/files', 'UNIX dirname not matched');
        $this->assertEquals($q['basename'], '飛兒樂 團光茫.mp3', 'UNIX basename not matched');
        $this->assertEquals($q['extension'], 'mp3', 'UNIX extension not matched');
        $this->assertEquals($q['filename'], '飛兒樂 團光茫', 'UNIX filename not matched');
        $this->assertEquals(
            PHPMailer::mb_pathinfo($a, PATHINFO_DIRNAME),
            '/mnt/files',
            'Dirname path element not matched'
        );
        $this->assertEquals(
            PHPMailer::mb_pathinfo($a, PATHINFO_BASENAME),
            '飛兒樂 團光茫.mp3',
            'Basename path element not matched'
        );
        $this->assertEquals(PHPMailer::mb_pathinfo($a, 'filename'), '飛兒樂 團光茫', 'Filename path element not matched');
        $a = 'c:\mnt\files\飛兒樂 團光茫.mp3';
        $q = PHPMailer::mb_pathinfo($a);
        $this->assertEquals($q['dirname'], 'c:\mnt\files', 'Windows dirname not matched');
        $this->assertEquals($q['basename'], '飛兒樂 團光茫.mp3', 'Windows basename not matched');
        $this->assertEquals($q['extension'], 'mp3', 'Windows extension not matched');
        $this->assertEquals($q['filename'], '飛兒樂 團光茫', 'Windows filename not matched');

        $this->assertEquals(
            PHPMailer::filenameToType('abc.jpg?xyz=1'),
            'image/jpeg',
            'Query string not ignored in filename'
        );
        $this->assertEquals(
            PHPMailer::filenameToType('abc.xyzpdq'),
            'application/octet-stream',
            'Default MIME type not applied to unknown extension'
        );
        
        //Line break normalization
        $eol = $this->Mail->LE;
        $b1 = "1\r2\r3\r";
        $b2 = "1\n2\n3\n";
        $b3 = "1\r\n2\r3\n";
        $this->Mail->LE = "\n";
        $t1 = "1{$this->Mail->LE}2{$this->Mail->LE}3{$this->Mail->LE}";
        $this->assertEquals($this->Mail->fixEOL($b1), $t1, 'Failed to normalize line breaks (1)');
        $this->assertEquals($this->Mail->fixEOL($b2), $t1, 'Failed to normalize line breaks (2)');
        $this->assertEquals($this->Mail->fixEOL($b3), $t1, 'Failed to normalize line breaks (3)');
        $this->Mail->LE = "\r\n";
        $t1 = "1{$this->Mail->LE}2{$this->Mail->LE}3{$this->Mail->LE}";
        $this->assertEquals($this->Mail->fixEOL($b1), $t1, 'Failed to normalize line breaks (4)');
        $this->assertEquals($this->Mail->fixEOL($b2), $t1, 'Failed to normalize line breaks (5)');
        $this->assertEquals($this->Mail->fixEOL($b3), $t1, 'Failed to normalize line breaks (6)');
        $this->Mail->LE = $eol;

    }

    public function testBadSMTP()
    {
        $this->Mail->smtpConnect();
        $smtp = $this->Mail->getSMTPInstance();
        $this->assertFalse($smtp->mail("somewhere\nbad"), 'Bad SMTP command containing breaks accepted');
    }

    /**
     * Tests the Custom header getter
     */
    public function testCustomHeaderGetter()
    {
        $this->Mail->addCustomHeader('foo', 'bar');
        $this->assertEquals([['foo', 'bar']], $this->Mail->getCustomHeaders());

        $this->Mail->addCustomHeader('foo', 'baz');
        $this->assertEquals(
            [
                ['foo', 'bar'],
                ['foo', 'baz']
            ],
            $this->Mail->getCustomHeaders()
        );

        $this->Mail->clearCustomHeaders();
        $this->assertEmpty($this->Mail->getCustomHeaders());

        $this->Mail->addCustomHeader('yux');
        $this->assertEquals([['yux']], $this->Mail->getCustomHeaders());

        $this->Mail->addCustomHeader('Content-Type: application/json');
        $this->assertEquals(
            [
                ['yux'],
                ['Content-Type', ' application/json']
            ],
            $this->Mail->getCustomHeaders()
        );
    }

    /**
     * Tests setting and retrieving ConfirmReadingTo address, also known as "read receipt" address.
     */
    public function testConfirmReadingTo()
    {
        $this->Mail->CharSet = 'utf-8';
        $this->buildBody();

        $this->Mail->ConfirmReadingTo = 'test@example..com';  //Invalid address
        $this->assertFalse($this->Mail->send(), $this->Mail->ErrorInfo);

        $this->Mail->ConfirmReadingTo = ' test@example.com';  //Extra space to trim
        $this->assertTrue($this->Mail->send(), $this->Mail->ErrorInfo);
        $this->assertEquals(
            'test@example.com',
            $this->Mail->ConfirmReadingTo,
            'Unexpected read receipt address'
        );

        $this->Mail->ConfirmReadingTo = 'test@françois.ch';  //Address with IDN
        if ($this->Mail->idnSupported()) {
            $this->assertTrue($this->Mail->send(), $this->Mail->ErrorInfo);
            $this->assertEquals(
                'test@xn--franois-xxa.ch',
                $this->Mail->ConfirmReadingTo,
                'IDN address not converted to punycode'
            );
        } else {
            $this->assertFalse($this->Mail->send(), $this->Mail->ErrorInfo);
        }
    }

    /**
     * Tests CharSet and Unicode -> ASCII conversions for addresses with IDN.
     */
    public function testConvertEncoding()
    {
        if (!$this->Mail->idnSupported()) {
            $this->markTestSkipped('intl and/or mbstring extensions are not available');
        }

        $this->Mail->clearAllRecipients();
        $this->Mail->clearReplyTos();

        // This file is UTF-8 encoded. Create a domain encoded in "iso-8859-1".
        $domain = '@' . mb_convert_encoding('françois.ch', 'ISO-8859-1', 'UTF-8');
        $this->Mail->addAddress('test' . $domain);
        $this->Mail->addCC('test+cc' . $domain);
        $this->Mail->addBCC('test+bcc' . $domain);
        $this->Mail->addReplyTo('test+replyto' . $domain);

        // Queued addresses are not returned by get*Addresses() before send() call.
        $this->assertEmpty($this->Mail->getToAddresses(), 'Bad "to" recipients');
        $this->assertEmpty($this->Mail->getCcAddresses(), 'Bad "cc" recipients');
        $this->assertEmpty($this->Mail->getBccAddresses(), 'Bad "bcc" recipients');
        $this->assertEmpty($this->Mail->getReplyToAddresses(), 'Bad "reply-to" recipients');

        // Clear queued BCC recipient.
        $this->Mail->clearBCCs();

        $this->buildBody();
        $this->assertTrue($this->Mail->send(), $this->Mail->ErrorInfo);

        // Addresses with IDN are returned by get*Addresses() after send() call.
        $domain = $this->Mail->punyencodeAddress($domain);
        $this->assertEquals(
            [['test' . $domain, '']],
            $this->Mail->getToAddresses(),
            'Bad "to" recipients'
        );
        $this->assertEquals(
            [['test+cc' . $domain, '']],
            $this->Mail->getCcAddresses(),
            'Bad "cc" recipients'
        );
        $this->assertEmpty($this->Mail->getBccAddresses(), 'Bad "bcc" recipients');
        $this->assertEquals(
            ['test+replyto' . $domain => ['test+replyto' . $domain, '']],
            $this->Mail->getReplyToAddresses(),
            'Bad "reply-to" addresses'
        );
    }

    /**
     * Tests removal of duplicate recipients and reply-tos.
     */
    public function testDuplicateIDNRemoved()
    {
        if (!$this->Mail->idnSupported()) {
            $this->markTestSkipped('intl and/or mbstring extensions are not available');
        }

        $this->Mail->clearAllRecipients();
        $this->Mail->clearReplyTos();

        $this->Mail->CharSet = 'utf-8';

        $this->assertTrue($this->Mail->addAddress('test@françois.ch'));
        $this->assertFalse($this->Mail->addAddress('test@françois.ch'));
        $this->assertTrue($this->Mail->addAddress('test@FRANÇOIS.CH'));
        $this->assertFalse($this->Mail->addAddress('test@FRANÇOIS.CH'));
        $this->assertTrue($this->Mail->addAddress('test@xn--franois-xxa.ch'));
        $this->assertFalse($this->Mail->addAddress('test@xn--franois-xxa.ch'));
        $this->assertFalse($this->Mail->addAddress('test@XN--FRANOIS-XXA.CH'));

        $this->assertTrue($this->Mail->addReplyTo('test+replyto@françois.ch'));
        $this->assertFalse($this->Mail->addReplyTo('test+replyto@françois.ch'));
        $this->assertTrue($this->Mail->addReplyTo('test+replyto@FRANÇOIS.CH'));
        $this->assertFalse($this->Mail->addReplyTo('test+replyto@FRANÇOIS.CH'));
        $this->assertTrue($this->Mail->addReplyTo('test+replyto@xn--franois-xxa.ch'));
        $this->assertFalse($this->Mail->addReplyTo('test+replyto@xn--franois-xxa.ch'));
        $this->assertFalse($this->Mail->addReplyTo('test+replyto@XN--FRANOIS-XXA.CH'));

        $this->buildBody();
        $this->assertTrue($this->Mail->send(), $this->Mail->ErrorInfo);

        // There should be only one "To" address and one "Reply-To" address.
        $this->assertEquals(
            1,
            count($this->Mail->getToAddresses()),
            'Bad count of "to" recipients'
        );
        $this->assertEquals(
            1,
            count($this->Mail->getReplyToAddresses()),
            'Bad count of "reply-to" addresses'
        );
    }

    /**
     * Use a fake POP3 server to test POP-before-SMTP auth.
     * With a known-good login
     * @group pop3
     */
    public function testPopBeforeSmtpGood()
    {
        //Start a fake POP server
        $pid = shell_exec(
            '/usr/bin/nohup ' .
            $this->INCLUDE_DIR .
            '/test/runfakepopserver.sh 1100 >/dev/null 2>/dev/null & printf "%u" $!'
        );
        $this->pids[] = $pid;

        sleep(1);
        //Test a known-good login
        $this->assertTrue(
            POP3::popBeforeSmtp('localhost', 1100, 10, 'user', 'test', $this->Mail->SMTPDebug),
            'POP before SMTP failed'
        );
        //Kill the fake server, don't care if it fails
        @shell_exec('kill -TERM ' . escapeshellarg($pid));
        sleep(2);
    }

    /**
     * Use a fake POP3 server to test POP-before-SMTP auth
     * with a known-bad login.
     * @group pop3
     */
    public function testPopBeforeSmtpBad()
    {
        //Start a fake POP server on a different port
        //so we don't inadvertently connect to the previous instance
        $pid = shell_exec(
            '/usr/bin/nohup ' .
            $this->INCLUDE_DIR .
            '/test/runfakepopserver.sh 1101 >/dev/null 2>/dev/null & printf "%u" $!'
        );
        $this->pids[] = $pid;

        sleep(2);
        //Test a known-bad login
        $this->assertFalse(
            POP3::popBeforeSmtp('localhost', 1101, 10, 'user', 'xxx', $this->Mail->SMTPDebug),
            'POP before SMTP should have failed'
        );
        //Kill the fake server, don't care if it fails
        @shell_exec('kill -TERM ' . escapeshellarg($pid));
        sleep(2);
    }

    /**
     * Test SMTP host connections.
     * This test can take a long time, so run it last
     * @group slow
     */
    public function testSmtpConnect()
    {
        $this->Mail->SMTPDebug = 4; //Show connection-level errors
        $this->assertTrue($this->Mail->smtpConnect(), 'SMTP single connect failed');
        $this->Mail->smtpClose();
        $this->Mail->Host = 'ssl://localhost:12345;tls://localhost:587;10.10.10.10:54321;localhost:12345;10.10.10.10';
        $this->assertFalse($this->Mail->smtpConnect(), 'SMTP bad multi-connect succeeded');
        $this->Mail->smtpClose();
        $this->Mail->Host = 'localhost:12345;10.10.10.10:54321;' . $_REQUEST['mail_host'];
        $this->assertTrue($this->Mail->smtpConnect(), 'SMTP multi-connect failed');
        $this->Mail->smtpClose();
        $this->Mail->Host = ' localhost:12345 ; ' . $_REQUEST['mail_host'] . ' ';
        $this->assertTrue($this->Mail->smtpConnect(), 'SMTP hosts with stray spaces failed');
        $this->Mail->smtpClose();
        $this->Mail->Host = $_REQUEST['mail_host'];
        //Need to pick a harmless option so as not cause problems of its own! socket:bind doesn't work with Travis-CI
        $this->assertTrue(
            $this->Mail->smtpConnect(['ssl' => ['verify_depth' => 10]]),
            'SMTP connect with options failed'
        );
    }
}

/**
 * This is a sample form for setting appropriate test values through a browser
 * These values can also be set using a file called testbootstrap.php (not in repo) in the same folder as this script
 * which is probably more useful if you run these tests a lot
 * <html>
 * <body>
 * <h3>PHPMailer Unit Test</h3>
 * By entering a SMTP hostname it will automatically perform tests with SMTP.
 *
 * <form name="phpmailer_unit" action=__FILE__ method="get">
 * <input type="hidden" name="submitted" value="1"/>
 * From Address: <input type="text" size="50" name="mail_from" value="<?php echo get("mail_from"); ?>"/>
 * <br/>
 * To Address: <input type="text" size="50" name="mail_to" value="<?php echo get("mail_to"); ?>"/>
 * <br/>
 * Cc Address: <input type="text" size="50" name="mail_cc" value="<?php echo get("mail_cc"); ?>"/>
 * <br/>
 * SMTP Hostname: <input type="text" size="50" name="mail_host" value="<?php echo get("mail_host"); ?>"/>
 * <p/>
 * <input type="submit" value="Run Test"/>
 *
 * </form>
 * </body>
 * </html>
 */<|MERGE_RESOLUTION|>--- conflicted
+++ resolved
@@ -513,7 +513,7 @@
             '"Doug "Ace" L."@iana.org',
             'Doug\ \"Ace\"\ L\.@iana.org',
             'hello world@iana.org',
-            'helloworld@iana .org',
+            //'helloworld@iana .org',
             'gatsby@f.sc.ot.t.f.i.tzg.era.l.d.',
             'test.iana.org',
             'test.@iana.org',
@@ -604,17 +604,10 @@
             'first.last@[IPv6:a1:a2:a3:a4:b1:b2:b3:]',
             'first.last@[IPv6::a2:a3:a4:b1:b2:b3:b4]',
             'first.last@[IPv6:a1:a2:a3:a4::b1:b2:b3:b4]',
-<<<<<<< HEAD
-            //This is valid RCC5322, but we don't want to allow it
+            //This is a valid RCC5322 address, but we don't want to allow it for obvious reasons!
             "(\r\n RCPT TO:user@example.com\r\n DATA \\\nSubject: spam10\\\n\r\n Hello," .
                 "\r\n this is a spam mail.\\\n.\r\n QUIT\r\n ) a@example.net"
         ];
-=======
-            //This is a valid RCC5322 address, but we don't want to allow it for obvious reasons!
-            "(\r\n RCPT TO:user@example.com\r\n DATA \\\nSubject: spam10\\\n\r\n Hello,\r\n".
-                " this is a spam mail.\\\n.\r\n QUIT\r\n ) a@example.net"
-        );
->>>>>>> 444a355b
         // IDNs in Unicode and ASCII forms.
         $unicodeaddresses = [
             'first.last@bücher.ch',
