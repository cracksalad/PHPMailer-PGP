--- conflicted
+++ resolved
@@ -1,18 +1,10 @@
 <?php
-<<<<<<< HEAD
 /**
  * PHPUnit bootstrap file
  */
-
 ini_set('sendmail_path', '/usr/sbin/sendmail -t -i ');
-require_once '../vendor/autoload.php';
-=======
 if (file_exists('vendor/autoload.php')) {
     require_once 'vendor/autoload.php';
 } else {
     require_once '../vendor/autoload.php';
-}
-spl_autoload_register(function ($class) {
-    require_once strtr($class, '\\_', '//').'.php';
-});
->>>>>>> 5d88839a
+}