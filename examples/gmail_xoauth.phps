<<<<<<< HEAD
<?php
/**
 * This example shows settings to use when sending via Google's Gmail servers.
 */

//SMTP needs accurate times, and the PHP time zone MUST be set
//This should be done in your php.ini, but this is how to do it if you don't have access to that
date_default_timezone_set('Etc/UTC');

require '../PHPMailerAutoload.php';


//Load dependnecies from composer
//If this causes an error, run 'composer install'
require '../vendor/autoload.php';

//Create a new PHPMailerOAuthGoogle instance
$mail = new PHPMailerOAuthGoogle;

//Tell PHPMailer to use SMTP
$mail->isSMTP();

//Enable SMTP debugging
// 0 = off (for production use)
// 1 = client messages
// 2 = client and server messages
$mail->SMTPDebug = 0;

//Ask for HTML-friendly debug output
$mail->Debugoutput = 'html';

//Set the hostname of the mail server
$mail->Host = 'smtp.gmail.com';

//Set the SMTP port number - 587 for authenticated TLS, a.k.a. RFC4409 SMTP submission
$mail->Port = 587;

//Set the encryption system to use - ssl (deprecated) or tls
$mail->SMTPSecure = 'tls';

//Whether to use SMTP authentication
$mail->SMTPAuth = true;

//Set AuthType
$mail->AuthType = 'XOAUTH2';

//User Email to use for SMTP authentication -  Who authorised to access Google mail
$mail->oauthUserEmail = "sender@gmail.com";


//Obtained From Google Developer Console
$mail->oauthClientId = "{YOUR_APP_CLIENT_ID}";

//Obtained From Google Developer Console
$mail->oauthClientSecret = "{YOUR_APP_CLIENT_SECRET}";

//Obtained By running get_oauth_token.php after setting up APP in Google Developer Console.
//Set Redirect URI in Developer Console as [https/http]://<yourdomain>/<folder>/get_oauth_token.php
// eg: http://localhost/phpmail/get_oauth_token.php
$mail->oauthRefreshToken = "{OAUTH_TOKEN_FROM_GOOGLE}";


//Set who the message is to be sent from
//For gmail, this generally needs to be the same as the user you logged in as
$mail->setFrom('sender@gmail.com', 'test test');

//Set who the message is to be sent to
$mail->addAddress('receiver@test.com', 'test test');

//Set the subject line
$mail->Subject = 'PHPMailer GMail SMTP test.Gmail';

//Read an HTML message body from an external file, convert referenced images to embedded,
//convert HTML into a basic plain-text alternative body
$mail->msgHTML(file_get_contents('contents.html'), dirname(__FILE__));

//Replace the plain text body with one created manually
$mail->AltBody = 'This is a plain-text message body';

//Attach an image file
$mail->addAttachment('images/phpmailer_mini.png');

//send the message, check for errors
if (!$mail->send()) {
    echo "Mailer Error: " . $mail->ErrorInfo;
} else {
    echo "Message sent!";
}
=======
<?php
/**
 * This example shows settings to use when sending via Google's Gmail servers.
 */

//SMTP needs accurate times, and the PHP time zone MUST be set
//This should be done in your php.ini, but this is how to do it if you don't have access to that
date_default_timezone_set('Etc/UTC');

require '../PHPMailerAutoload.php';

//Load dependencies from composer
//If this causes an error, run 'composer install'
require '../vendor/autoload.php';

//Create a new PHPMailer instance
$mail = new PHPMailerOAuth;

//Tell PHPMailer to use SMTP
$mail->isSMTP();

//Enable SMTP debugging
// 0 = off (for production use)
// 1 = client messages
// 2 = client and server messages
$mail->SMTPDebug = 0;

//Ask for HTML-friendly debug output
$mail->Debugoutput = 'html';

//Set the hostname of the mail server
$mail->Host = 'smtp.gmail.com';

//Set the SMTP port number - 587 for authenticated TLS, a.k.a. RFC4409 SMTP submission
$mail->Port = 587;

//Set the encryption system to use - ssl (deprecated) or tls
$mail->SMTPSecure = 'tls';

//Whether to use SMTP authentication
$mail->SMTPAuth = true;

//Set AuthType
$mail->AuthType = 'XOAUTH2';

//User Email to use for SMTP authentication - Use the same Email used in Google Developer Console
$mail->oauthUserEmail = "someone@gmail.com";

//Obtained From Google Developer Console
$mail->oauthClientId = "RANDOMCHARS-----duv1n2.apps.googleusercontent.com";

//Obtained From Google Developer Console
$mail->oauthClientSecret = "RANDOMCHARS-----lGyjPcRtvP";

//Obtained By running get_oauth_token.php after setting up APP in Google Developer Console.
//Set Redirect URI in Developer Console as [https/http]://<yourdomain>/<folder>/get_oauth_token.php
// eg: http://localhost/phpmail/get_oauth_token.php
$mail->oauthRefreshToken = "RANDOMCHARS-----DWxgOvPT003r-yFUV49TQYag7_Aod7y0";

//Set who the message is to be sent from
//For gmail, this generally needs to be the same as the user you logged in as
$mail->setFrom('from@example.com', 'First Last');

//Set who the message is to be sent to
$mail->addAddress('whoto@example.com', 'John Doe');

//Set the subject line
$mail->Subject = 'PHPMailer GMail SMTP test';

//Read an HTML message body from an external file, convert referenced images to embedded,
//convert HTML into a basic plain-text alternative body
$mail->msgHTML(file_get_contents('contents.html'), dirname(__FILE__));

//Replace the plain text body with one created manually
$mail->AltBody = 'This is a plain-text message body';

//Attach an image file
$mail->addAttachment('images/phpmailer_mini.png');

//send the message, check for errors
if (!$mail->send()) {
    echo "Mailer Error: " . $mail->ErrorInfo;
} else {
    echo "Message sent!";
}
>>>>>>> 881289ba
<|MERGE_RESOLUTION|>--- conflicted
+++ resolved
@@ -1,4 +1,3 @@
-<<<<<<< HEAD
 <?php
 /**
  * This example shows settings to use when sending via Google's Gmail servers.
@@ -10,8 +9,7 @@
 
 require '../PHPMailerAutoload.php';
 
-
-//Load dependnecies from composer
+//Load dependencies from composer
 //If this causes an error, run 'composer install'
 require '../vendor/autoload.php';
 
@@ -66,92 +64,6 @@
 $mail->setFrom('sender@gmail.com', 'test test');
 
 //Set who the message is to be sent to
-$mail->addAddress('receiver@test.com', 'test test');
-
-//Set the subject line
-$mail->Subject = 'PHPMailer GMail SMTP test.Gmail';
-
-//Read an HTML message body from an external file, convert referenced images to embedded,
-//convert HTML into a basic plain-text alternative body
-$mail->msgHTML(file_get_contents('contents.html'), dirname(__FILE__));
-
-//Replace the plain text body with one created manually
-$mail->AltBody = 'This is a plain-text message body';
-
-//Attach an image file
-$mail->addAttachment('images/phpmailer_mini.png');
-
-//send the message, check for errors
-if (!$mail->send()) {
-    echo "Mailer Error: " . $mail->ErrorInfo;
-} else {
-    echo "Message sent!";
-}
-=======
-<?php
-/**
- * This example shows settings to use when sending via Google's Gmail servers.
- */
-
-//SMTP needs accurate times, and the PHP time zone MUST be set
-//This should be done in your php.ini, but this is how to do it if you don't have access to that
-date_default_timezone_set('Etc/UTC');
-
-require '../PHPMailerAutoload.php';
-
-//Load dependencies from composer
-//If this causes an error, run 'composer install'
-require '../vendor/autoload.php';
-
-//Create a new PHPMailer instance
-$mail = new PHPMailerOAuth;
-
-//Tell PHPMailer to use SMTP
-$mail->isSMTP();
-
-//Enable SMTP debugging
-// 0 = off (for production use)
-// 1 = client messages
-// 2 = client and server messages
-$mail->SMTPDebug = 0;
-
-//Ask for HTML-friendly debug output
-$mail->Debugoutput = 'html';
-
-//Set the hostname of the mail server
-$mail->Host = 'smtp.gmail.com';
-
-//Set the SMTP port number - 587 for authenticated TLS, a.k.a. RFC4409 SMTP submission
-$mail->Port = 587;
-
-//Set the encryption system to use - ssl (deprecated) or tls
-$mail->SMTPSecure = 'tls';
-
-//Whether to use SMTP authentication
-$mail->SMTPAuth = true;
-
-//Set AuthType
-$mail->AuthType = 'XOAUTH2';
-
-//User Email to use for SMTP authentication - Use the same Email used in Google Developer Console
-$mail->oauthUserEmail = "someone@gmail.com";
-
-//Obtained From Google Developer Console
-$mail->oauthClientId = "RANDOMCHARS-----duv1n2.apps.googleusercontent.com";
-
-//Obtained From Google Developer Console
-$mail->oauthClientSecret = "RANDOMCHARS-----lGyjPcRtvP";
-
-//Obtained By running get_oauth_token.php after setting up APP in Google Developer Console.
-//Set Redirect URI in Developer Console as [https/http]://<yourdomain>/<folder>/get_oauth_token.php
-// eg: http://localhost/phpmail/get_oauth_token.php
-$mail->oauthRefreshToken = "RANDOMCHARS-----DWxgOvPT003r-yFUV49TQYag7_Aod7y0";
-
-//Set who the message is to be sent from
-//For gmail, this generally needs to be the same as the user you logged in as
-$mail->setFrom('from@example.com', 'First Last');
-
-//Set who the message is to be sent to
 $mail->addAddress('whoto@example.com', 'John Doe');
 
 //Set the subject line
@@ -172,5 +84,4 @@
     echo "Mailer Error: " . $mail->ErrorInfo;
 } else {
     echo "Message sent!";
-}
->>>>>>> 881289ba
+}